"""PyQt GUI for converting DICOM data into BIDS and editing metadata."""

import sys
import os
import json
import re
import shutil
import pandas as pd
import numpy as np
from decimal import Decimal, InvalidOperation
try:  # NumPy exposes structured-array helpers from ``numpy.lib``
    from numpy.lib import recfunctions as rfn
except Exception:  # pragma: no cover - extremely old NumPy releases
    rfn = None
try:  # NumPy >= 1.20 provides dedicated exception classes
    from numpy import exceptions as np_exceptions  # type: ignore
except Exception:  # pragma: no cover - fallback for older versions
    np_exceptions = None
import threading
import time
import pydicom  # used to inspect DICOM headers when checking for mixed sessions
try:  # prefer relative import but fall back to direct when running as a script
    from .run_heudiconv_from_heuristic import is_dicom_file  # reuse existing helper
except Exception:  # pragma: no cover - packaging edge cases
    from run_heudiconv_from_heuristic import is_dicom_file  # type: ignore
try:
    import nibabel as nib
except ModuleNotFoundError as exc:
    if exc.name == '_bz2':
        import sys
        import types
        import io
        import subprocess

        class _SubprocessBZ2File(io.BufferedReader):
            """Minimal BZ2File replacement using the external ``bzip2`` binary."""

            def __init__(self, filename, mode="r", buffering=None, compresslevel=9):
                if "r" not in mode:
                    raise NotImplementedError(
                        "Writing not supported without Python bz2 module"
                    )
                proc = subprocess.Popen(
                    ["bzip2", "-dc", filename], stdout=subprocess.PIPE
                )
                if proc.stdout is None:  # pragma: no cover - should not happen
                    raise RuntimeError("Failed to open bzip2 subprocess")
                self._proc = proc
                super().__init__(proc.stdout)

            def close(self):
                try:
                    super().close()
                finally:
                    self._proc.stdout.close()
                    self._proc.wait()

        stub = types.ModuleType("bz2")
        stub.BZ2File = _SubprocessBZ2File
        sys.modules.setdefault("bz2", stub)
        import nibabel as nib
    else:  # pragma: no cover - unrelated import failure
        raise
from pathlib import Path
from collections import defaultdict
from functools import cmp_to_key
from typing import Any, Callable, Dict, List, Optional, Sequence, Tuple
from joblib import Parallel, delayed
from pandas.core.tools.datetimes import guess_datetime_format
from dataclasses import dataclass
from PyQt5.QtWidgets import (
    QApplication, QMainWindow, QWidget, QTabWidget, QVBoxLayout,
    QHBoxLayout, QLabel, QLineEdit, QPushButton, QFileDialog,
    QTableWidget, QTableWidgetItem, QTableWidgetSelectionRange, QGroupBox, QGridLayout,
    QTextEdit, QTreeView, QFileSystemModel, QTreeWidget, QTreeWidgetItem,
    QHeaderView, QMessageBox, QAction, QSplitter, QDialog, QAbstractItemView,
    QMenuBar, QMenu, QSizePolicy, QComboBox, QSlider, QSpinBox,
    QCheckBox, QStyledItemDelegate, QDialogButtonBox, QListWidget, QScrollArea,
    QToolButton, QOpenGLWidget,
)
from PyQt5.QtWebEngineWidgets import QWebEngineView
from PyQt5.QtCore import (
    Qt,
    QCoreApplication,
    QModelIndex,
    QTimer,
    QProcess,
    QUrl,
    QRect,
    QPoint,
    QObject,
    QThread,
    QSize,
    pyqtSignal,
    pyqtSlot,
)
from PyQt5.QtGui import (
    QPalette,
    QColor,
    QFont,
    QImage,
    QPixmap,
    QPainter,
    QPen,
    QIcon,
    QSurfaceFormat,
)
from matplotlib.backends.backend_qt5agg import FigureCanvasQTAgg as FigureCanvas
from mpl_toolkits.mplot3d.art3d import Poly3DCollection
import matplotlib.pyplot as plt
from matplotlib import colors as mcolors
import logging  # debug logging
import signal
import random
import string
import math
from bids_manager import dicom_inventory
from bids_manager.schema_renamer import (
    DEFAULT_SCHEMA_DIR,
    DERIVATIVES_PIPELINE_NAME,
    ENABLE_DWI_DERIVATIVES_MOVE,
    ENABLE_FIELDMap_NORMALIZATION,
    ENABLE_SCHEMA_RENAMER,
    SeriesInfo,
    apply_post_conversion_rename,
    build_preview_names,
    load_bids_schema,
)
from bids_manager.schema_renamer import normalize_study_name
try:
    import psutil
    HAS_PSUTIL = True
except Exception:  # pragma: no cover - optional dependency
    HAS_PSUTIL = False

try:  # Surface reconstruction for the 3-D viewer (optional dependency)
    from skimage import measure as sk_measure
    HAS_SKIMAGE = True
except Exception:  # pragma: no cover - optional dependency
    sk_measure = None
    HAS_SKIMAGE = False

try:  # Hardware-accelerated 3-D rendering for volumes and surfaces
    import pyqtgraph as pg
    import pyqtgraph.opengl as gl
    from pyqtgraph.opengl import shaders as gl_shaders
    HAS_PYQTGRAPH = True
except Exception:  # pragma: no cover - optional dependency
    pg = None
    gl = None
    gl_shaders = None
    HAS_PYQTGRAPH = False

# Paths to images bundled with the application
LOGO_FILE = Path(__file__).resolve().parent / "miscellaneous" / "images" / "Logo.png"
ICON_FILE = Path(__file__).resolve().parent / "miscellaneous" / "images" / "Icon.png"
ANCP_LAB_FILE = Path(__file__).resolve().parent / "miscellaneous" / "images" / "ANCP_lab.png"
KAREL_IMG_FILE = Path(__file__).resolve().parent / "miscellaneous" / "images" / "Karel.jpeg"
JOCHEM_IMG_FILE = Path(__file__).resolve().parent / "miscellaneous" / "images" / "Jochem.jpg"

# Directory used to store persistent user preferences
PREF_DIR = Path(__file__).resolve().parent / "user_preferences"


class _ConflictScannerWorker(QObject):
    """Run the conflict detection scan in a background thread."""

    finished = pyqtSignal(dict)
    failed = pyqtSignal(str)

    def __init__(self, root_dir: str, finder: Callable[[str, int], dict], n_jobs: int):
        super().__init__()
        self._root_dir = root_dir
        self._finder = finder
        # ``n_jobs`` mirrors the CPU limit used for the main scanning step so we
        # do not overwhelm the system when running both operations back-to-back.
        self._n_jobs = max(1, n_jobs)

    @pyqtSlot()
    def run(self) -> None:
        """Execute the slow directory walk outside the GUI thread."""

        try:
            conflicts = self._finder(self._root_dir, self._n_jobs)
        except Exception as exc:  # pragma: no cover - runtime safety
            # Forward the error message back to the GUI thread so the caller
            # can decide how to handle it without freezing the interface.
            self.failed.emit(str(exc))
        else:
            self.finished.emit(conflicts)


def _create_directional_light_shader():
    """Build a lightweight directional lighting shader for ``GLMeshItem``.

    PyQtGraph ships with a fixed light direction inside the built-in
    ``'shaded'`` program which makes the surface difficult to interpret when the
    user wants to change the perceived light source.  Creating our own shader
    allows us to expose the light direction and intensity as uniforms that can
    be updated on the fly without recompiling the OpenGL program each time the
    sliders move.
    """

    if not HAS_PYQTGRAPH or gl is None:
        return None

    shader_mod = getattr(gl, "shaders", None)
    if shader_mod is None:
        return None

    try:
        vertex = shader_mod.VertexShader(
            """
            varying vec3 normal;
            void main() {
                normal = normalize(gl_NormalMatrix * gl_Normal);
                gl_FrontColor = gl_Color;
                gl_BackColor = gl_Color;
                gl_Position = ftransform();
            }
            """
        )
        fragment = shader_mod.FragmentShader(
            """
            uniform float lightDir[3];
            uniform float lightParams[2];
            varying vec3 normal;
            void main() {
                vec3 norm = normalize(normal);
                vec3 lightVec = normalize(vec3(lightDir[0], lightDir[1], lightDir[2]));
                float diffuse = max(dot(norm, lightVec), 0.0) * lightParams[0];
                float ambient = lightParams[1];
                float lighting = clamp(ambient + diffuse, 0.0, 1.0);
                vec4 colour = gl_Color;
                colour.rgb *= lighting;
                gl_FragColor = colour;
            }
            """
        )
    except Exception:  # pragma: no cover - shader compilation errors are runtime only
        return None

    return shader_mod.ShaderProgram(
        None,
        [vertex, fragment],
        uniforms={
            "lightDir": [0.0, 0.0, 1.0],
            # ``lightParams`` stores [diffuse_scale, ambient_strength].  We keep
            # a modest ambient component so that the mesh never becomes entirely
            # black when the light points away from the surface.
            "lightParams": [1.0, 0.35],
        },
    )


def _create_flat_color_shader():
    """Return an unlit shader for meshes when lighting is disabled."""

    if not HAS_PYQTGRAPH or gl is None:
        return None

    shader_mod = getattr(gl, "shaders", None)
    if shader_mod is None:
        return None

    try:
        vertex = shader_mod.VertexShader(
            """
            void main() {
                gl_FrontColor = gl_Color;
                gl_BackColor = gl_Color;
                gl_Position = ftransform();
            }
            """
        )
        fragment = shader_mod.FragmentShader(
            """
            void main() {
                gl_FragColor = gl_Color;
            }
            """
        )
    except Exception:  # pragma: no cover - shader compilation errors occur at runtime
        return None

    return shader_mod.ShaderProgram(None, [vertex, fragment], uniforms={})


_SLICE_ORIENTATIONS = (
    ("sagittal", 0, "Left", "Right"),
    ("coronal", 1, "Posterior", "Anterior"),
    ("axial", 2, "Inferior", "Superior"),
)


if HAS_PYQTGRAPH:

    class _AdjustableAxisItem(gl.GLAxisItem):
        """Axis item with configurable line width for better visibility."""

        def __init__(self, *args, **kwargs):
            self._line_width = 2.0
            super().__init__(*args, **kwargs)

        def setLineWidth(self, width: float) -> None:
            self._line_width = max(1.0, float(width))
            self.update()

        def paint(self):  # pragma: no cover - requires OpenGL context
            from OpenGL.GL import (
                GL_LINES,
                GL_LINE_SMOOTH,
                GL_LINE_SMOOTH_HINT,
                GL_NICEST,
                glBegin,
                glColor4f,
                glEnable,
                glEnd,
                glHint,
                glLineWidth,
                glVertex3f,
            )

            self.setupGLState()
            if self.antialias:
                glEnable(GL_LINE_SMOOTH)
                glHint(GL_LINE_SMOOTH_HINT, GL_NICEST)
            glLineWidth(self._line_width)
            glBegin(GL_LINES)
            x, y, z = self.size()
            glColor4f(0, 1, 0, 0.6)
            glVertex3f(0, 0, 0)
            glVertex3f(0, 0, z)
            glColor4f(1, 1, 0, 0.6)
            glVertex3f(0, 0, 0)
            glVertex3f(0, y, 0)
            glColor4f(0, 0, 1, 0.6)
            glVertex3f(0, 0, 0)
            glVertex3f(x, 0, 0)
            glEnd()


@dataclass
class _SliceControl:
    """Stores widgets controlling a single anatomical slicer."""

    checkbox: QCheckBox
    min_slider: QSlider
    max_slider: QSlider
    min_value: QLabel
    max_value: QLabel
    axis: int
    negative_name: str
    positive_name: str


class _AutoUpdateLabel(QLabel):
    """QLabel that triggers a callback whenever it is resized."""

    def __init__(self, update_fn, *args, **kwargs):
        super().__init__(*args, **kwargs)
        self._update_fn = update_fn

    def resizeEvent(self, event):
        super().resizeEvent(event)
        if callable(self._update_fn):
            self._update_fn()


class _ImageLabel(_AutoUpdateLabel):
    """Label that notifies on resize and mouse clicks."""

    def __init__(self, update_fn, click_fn, *args, **kwargs):
        super().__init__(update_fn, *args, **kwargs)
        self._click_fn = click_fn

    def mousePressEvent(self, event):
        if callable(self._click_fn):
            self._click_fn(event)
        super().mousePressEvent(event)

def _extract_subject(row) -> str:
    """Return subject identifier prioritising ``BIDS_name`` and stripping ``sub-``."""
    subj = str(row.get("BIDS_name") or row.get("subject") or row.get("sub") or "UNK")
    if subj.lower().startswith("sub-"):
        subj = subj[4:]
    return subj

def _compute_bids_preview(df, schema):
    """Returns a dict {row_index: (datatype, basename)} for preview; safe if schema is None."""
    out = {}
    if not schema:
        return out
    rows = []
    idxs = []
    for i, row in df.iterrows():
        subject = _extract_subject(row)
        session = row.get("session") or row.get("ses") or None
        modality = str(row.get("modality") or row.get("fine_modality") or row.get("BIDS_modality") or "")
        sequence = str(row.get("sequence") or row.get("SeriesDescription") or "")
        rep = row.get("rep") or row.get("repeat") or 1

        extra = {}
        for key in ("task", "task_hits", "acq", "run", "dir", "echo"):
            if row.get(key):
                extra[key] = str(row.get(key))

        rows.append(SeriesInfo(subject, session, modality, sequence, int(rep or 1), extra))
        idxs.append(i)

    proposals = build_preview_names(rows, schema)
    for (series, dt, base), idx in zip(proposals, idxs):
        out[idx] = (dt, base)
    return out

# ---- basic logging config ----
logging.basicConfig(level=logging.INFO, format="[%(levelname)s] %(message)s")

def _terminate_process_tree(pid: int):
    """Terminate a process and all of its children without killing the GUI."""
    # Protect against invalid PIDs which may occur if a process fails to start
    if pid <= 0:
        return
    # Try killing the process group only if it's not the same as the GUI's
    # to avoid terminating the entire application or IDE.
    try:
        pgid = os.getpgid(pid)
        if pgid != os.getpgid(0):
            os.killpg(pgid, signal.SIGTERM)
            return
    except Exception:
        pass
    if HAS_PSUTIL:
        try:
            parent = psutil.Process(pid)
        except psutil.NoSuchProcess:
            return
        children = parent.children(recursive=True)
        for child in children:
            try:
                child.terminate()
            except psutil.NoSuchProcess:
                pass
        psutil.wait_procs(children, timeout=3)
        try:
            parent.terminate()
        except psutil.NoSuchProcess:
            pass
    else:
        try:
            os.kill(pid, signal.SIGTERM)
        except Exception:
            pass

def _get_ext(path: Path) -> str:
    """Return file extension with special handling for .nii.gz."""
    name = path.name.lower()
    if name.endswith('.nii.gz'):
        return '.nii.gz'
    return path.suffix.lower()


def _style_axes_3d(axis, fg_color: str, axis_bg: str) -> None:
    """Apply consistent styling to Matplotlib 3-D axes."""

    axis.set_facecolor(axis_bg)
    base = axis.get_facecolor()
    axis.xaxis.set_pane_color((*base[:3], 0.15))
    axis.yaxis.set_pane_color((*base[:3], 0.15))
    axis.zaxis.set_pane_color((*base[:3], 0.15))
    for ax in (axis.xaxis, axis.yaxis, axis.zaxis):
        ax.label.set_color(fg_color)
        ax.set_tick_params(colors=fg_color)
    axis.grid(False)


GIFTI_SURFACE_SUFFIXES = (".surf.gii", ".surf.gii.gz", ".gii", ".gii.gz")
FREESURFER_SURFACE_SUFFIXES = (
    ".pial",
    ".pial.gz",
    ".white",
    ".white.gz",
    ".inflated",
    ".inflated.gz",
    ".sphere",
    ".sphere.gz",
    ".orig",
    ".orig.gz",
    ".smoothwm",
    ".smoothwm.gz",
    ".midthickness",
    ".midthickness.gz",
)


def _dedup_parts(*parts: str) -> str:
    """Return underscore-joined parts with consecutive repeats removed."""
    # ``parts`` may contain elements that themselves contain underscores.  The
    # goal is to produce a clean path component without duplicate separators.
    tokens: list[str] = []
    for part in parts:
        # Split each piece on underscores so ``seq__name`` becomes ["seq", "name"]
        for t in str(part).split('_'):
            # Only keep tokens that are not a repeat of the previous one
            if t and (not tokens or t != tokens[-1]):
                tokens.append(t)
    return "_".join(tokens)


def _safe_stem(text: str) -> str:
    """Return filename-friendly version of ``text`` used for study folders."""

    cleaned = normalize_study_name(text)
    return re.sub(r"[^0-9A-Za-z_-]+", "_", cleaned).strip("_")


def _format_subject_id(num: int) -> str:
    """Return ID as three letters followed by three digits."""
    letters_idx = (num - 1) // 1000
    digits = (num - 1) % 1000 + 1
    letters = []
    for _ in range(3):
        letters.append(chr(ord("A") + letters_idx % 26))
        letters_idx //= 26
    return "".join(reversed(letters)) + f"{digits:03d}"


def _random_subject_id(existing: set[str]) -> str:
    """Return a unique random 3-letter/3-digit identifier."""
    while True:
        letters = ''.join(random.choices(string.ascii_uppercase, k=3))
        digits = ''.join(random.choices(string.digits, k=3))
        sid = letters + digits
        if sid not in existing:
            return sid


def _next_numeric_id(used: set[str]) -> str:
    """Return the next "sub-XXX" style identifier."""
    nums = []
    for name in used:
        m = re.fullmatch(r"sub-(\d+)", name)
        if m:
            try:
                nums.append(int(m.group(1)))
            except Exception:
                pass
    nxt = max(nums, default=0) + 1
    while True:
        candidate = f"sub-{nxt:03d}"
        if candidate not in used:
            return candidate
        nxt += 1


class AutoFillTableWidget(QTableWidget):
    """``QTableWidget`` with an Excel-like autofill handle.

    The widget exposes a small square in the bottom-right corner of the current
    selection.  Dragging this handle extends the selection and automatically
    fills the new cells either by cloning the original content or by continuing
    simple sequences (numeric, datetime, or text with trailing digits).
    """

    HANDLE_SIZE = 8  # Square size in device pixels

    def __init__(self, parent: Optional[QWidget] = None) -> None:
        super().__init__(parent)
        self._handle_rect = QRect()
        self._autofill_active = False
        self._autofill_origin_range: Optional[QTableWidgetSelectionRange] = None
        self._autofill_current_range: Optional[QTableWidgetSelectionRange] = None
        # Whenever the selection changes we repaint so the handle follows it.
        self.itemSelectionChanged.connect(self._refresh_handle)

    # ------------------------------------------------------------------
    # Painting utilities
    def _index_is_editable(self, row: int, column: int) -> bool:
        """Return ``True`` when the ``(row, column)`` cell can be edited."""

        model = self.model()
        index = model.index(row, column)
        if not index.isValid():
            return False
        flags = model.flags(index)
        return bool(flags & Qt.ItemIsEditable)

    def _range_is_editable(
        self, rng: Optional[QTableWidgetSelectionRange]
    ) -> bool:
        """Return ``True`` when *all* cells in ``rng`` expose the edit flag."""

        if rng is None:
            return False
        for row in range(rng.topRow(), rng.bottomRow() + 1):
            for col in range(rng.leftColumn(), rng.rightColumn() + 1):
                if not self._index_is_editable(row, col):
                    return False
        return True

    def _clamp_to_editable(
        self,
        origin: QTableWidgetSelectionRange,
        candidate: QTableWidgetSelectionRange,
    ) -> QTableWidgetSelectionRange:
        """Restrict ``candidate`` so autofill never crosses non-editable cells."""

        # Limit horizontal growth by checking each additional column in order.
        max_right = origin.rightColumn()
        if candidate.rightColumn() > max_right:
            for col in range(origin.rightColumn() + 1, candidate.rightColumn() + 1):
                if all(
                    self._index_is_editable(row, col)
                    for row in range(origin.topRow(), origin.bottomRow() + 1)
                ):
                    max_right = col
                else:
                    break

        # Limit vertical growth by checking each extra row with the approved columns.
        max_bottom = origin.bottomRow()
        if candidate.bottomRow() > max_bottom:
            for row in range(origin.bottomRow() + 1, candidate.bottomRow() + 1):
                if all(
                    self._index_is_editable(row, col)
                    for col in range(origin.leftColumn(), max_right + 1)
                ):
                    max_bottom = row
                else:
                    break

        if (
            max_right == origin.rightColumn()
            and max_bottom == origin.bottomRow()
        ):
            return origin

        return QTableWidgetSelectionRange(
            origin.topRow(),
            origin.leftColumn(),
            max_bottom,
            max_right,
        )
    def _refresh_handle(self) -> None:
        """Trigger a repaint so the autofill handle reflects the selection."""

        self._handle_rect = QRect()
        self.viewport().update()

    def _current_selection_range(self) -> Optional[QTableWidgetSelectionRange]:
        """Return the single active selection range (if any)."""

        ranges = self.selectedRanges()
        if len(ranges) != 1:
            return None
        return ranges[0]

    def paintEvent(self, event):  # noqa: D401 - Qt override
        super().paintEvent(event)

        rng = self._current_selection_range()
        if not self._range_is_editable(rng):
            self._handle_rect = QRect()
            return

        model_index = self.model().index(rng.bottomRow(), rng.rightColumn())
        rect = self.visualRect(model_index)
        if not rect.isValid():
            self._handle_rect = QRect()
            return

        size = self.HANDLE_SIZE
        self._handle_rect = QRect(
            rect.right() - size + 1,
            rect.bottom() - size + 1,
            size,
            size,
        )

        painter = QPainter(self.viewport())
        painter.setRenderHint(QPainter.Antialiasing, False)
        painter.fillRect(self._handle_rect, self.palette().highlight())
        border = QPen(self.palette().color(QPalette.Dark))
        painter.setPen(border)
        painter.drawRect(self._handle_rect)
        painter.end()

    # ------------------------------------------------------------------
    # Mouse interaction handling
    def mousePressEvent(self, event):  # noqa: D401 - Qt override
        if (
            event.button() == Qt.LeftButton
            and self._handle_rect.contains(event.pos())
            and self._current_selection_range() is not None
        ):
            self._autofill_active = True
            self._autofill_origin_range = self._current_selection_range()
            self._autofill_current_range = self._autofill_origin_range
            self.viewport().setCursor(Qt.SizeAllCursor)
            event.accept()
            return

        super().mousePressEvent(event)

    def mouseMoveEvent(self, event):  # noqa: D401 - Qt override
        if self._autofill_active:
            new_range = self._compute_drag_range(event.pos())
            if new_range is not None:
                self._autofill_current_range = new_range
                # Replace the selection with the preview range so the user sees
                # the future extent of the autofill before releasing the mouse.
                self.blockSignals(True)
                self.clearSelection()
                self.setRangeSelected(new_range, True)
                self.blockSignals(False)
                self.viewport().update()
            event.accept()
            return

        if self._handle_rect.contains(event.pos()):
            self.viewport().setCursor(Qt.CrossCursor)
        else:
            self.viewport().unsetCursor()

        super().mouseMoveEvent(event)

    def mouseReleaseEvent(self, event):  # noqa: D401 - Qt override
        if self._autofill_active and event.button() == Qt.LeftButton:
            try:
                self._finish_autofill()
            finally:
                self._autofill_active = False
                self.viewport().unsetCursor()
                self._autofill_origin_range = None
                self._autofill_current_range = None
            event.accept()
            return

        super().mouseReleaseEvent(event)

    def _compute_drag_range(self, pos: QPoint) -> Optional[QTableWidgetSelectionRange]:
        """Return the preview range while dragging the autofill handle."""

        if self._autofill_origin_range is None:
            return None

        origin = self._autofill_origin_range
        row = self.rowAt(pos.y())
        col = self.columnAt(pos.x())
        if row < 0 or col < 0:
            return origin

        # Only allow extending outward from the original bottom/right edge.
        if row < origin.bottomRow():
            row = origin.bottomRow()
        if col < origin.rightColumn():
            col = origin.rightColumn()

        if row == origin.bottomRow() and col == origin.rightColumn():
            return origin

        candidate = QTableWidgetSelectionRange(
            origin.topRow(),
            origin.leftColumn(),
            row,
            col,
        )

        return self._clamp_to_editable(origin, candidate)

    # ------------------------------------------------------------------
    # Autofill logic
    def _finish_autofill(self) -> None:
        """Apply the autofill operation once the user releases the mouse."""

        if self._autofill_origin_range is None:
            return

        final_range = self._autofill_current_range or self._autofill_origin_range
        origin = self._autofill_origin_range

        if (
            final_range.bottomRow() == origin.bottomRow()
            and final_range.rightColumn() == origin.rightColumn()
        ):
            # Nothing changed; restore the original selection highlight.
            self.blockSignals(True)
            self.clearSelection()
            self.setRangeSelected(origin, True)
            self.blockSignals(False)
            self.viewport().update()
            return

        self._apply_autofill(origin, final_range)

        # Keep the extended range selected after the fill to match spreadsheet UX.
        self.blockSignals(True)
        self.clearSelection()
        self.setRangeSelected(final_range, True)
        self.blockSignals(False)
        self.viewport().update()

    def _apply_autofill(
        self,
        origin: QTableWidgetSelectionRange,
        target: QTableWidgetSelectionRange,
    ) -> None:
        """Populate ``target`` based on ``origin`` and the autofill heuristics."""

        extend_down = target.bottomRow() > origin.bottomRow()
        extend_right = target.rightColumn() > origin.rightColumn()

        if extend_right:
            self._fill_right(origin, target.rightColumn())

        if extend_down:
            base_right = target.rightColumn() if extend_right else origin.rightColumn()
            base_range = QTableWidgetSelectionRange(
                origin.topRow(),
                origin.leftColumn(),
                origin.bottomRow(),
                base_right,
            )
            self._fill_down(base_range, target.bottomRow())

    def _fill_right(self, base: QTableWidgetSelectionRange, target_right: int) -> None:
        """Extend ``base`` horizontally until ``target_right`` inclusive."""

        extra = target_right - base.rightColumn()
        if extra <= 0:
            return

        for row in range(base.topRow(), base.bottomRow() + 1):
            values = [
                self._get_item_text(row, col)
                for col in range(base.leftColumn(), base.rightColumn() + 1)
            ]
            new_values = self._extend_series(values, extra)
            for offset, value in enumerate(new_values, start=1):
                self._set_item_text(row, base.rightColumn() + offset, value)

    def _fill_down(self, base: QTableWidgetSelectionRange, target_bottom: int) -> None:
        """Extend ``base`` vertically until ``target_bottom`` inclusive."""

        extra = target_bottom - base.bottomRow()
        if extra <= 0:
            return

        for col in range(base.leftColumn(), base.rightColumn() + 1):
            values = [
                self._get_item_text(row, col)
                for row in range(base.topRow(), base.bottomRow() + 1)
            ]
            new_values = self._extend_series(values, extra)
            for offset, value in enumerate(new_values, start=1):
                self._set_item_text(base.bottomRow() + offset, col, value)

    # ------------------------------------------------------------------
    # Sequence helpers
    def _extend_series(self, values: list[str], steps: int) -> list[str]:
        """Return ``steps`` new values continuing ``values`` when possible."""

        if steps <= 0 or not values:
            return []

        numeric = self._extend_numeric_series(values, steps)
        if numeric is not None:
            return numeric

        datelike = self._extend_datetime_series(values, steps)
        if datelike is not None:
            return datelike

        patterned = self._extend_text_pattern_series(values, steps)
        if patterned is not None:
            return patterned

        # Fallback: repeat the original pattern cyclically.
        repeated = []
        for i in range(steps):
            repeated.append(values[i % len(values)])
        return repeated

    def _extend_numeric_series(
        self,
        values: list[str],
        steps: int,
    ) -> Optional[list[str]]:
        """Continue integer/decimal sequences when the pattern is consistent."""

        stripped = [v.strip() for v in values]
        if any(not s for s in stripped):
            return None

        # Try integer sequences first so "01", "02" keep their padding.
        if all(re.fullmatch(r"[+-]?\d+", s) for s in stripped):
            numbers = [int(s) for s in stripped]
            diff = 0
            if len(numbers) >= 2:
                diffs = [numbers[i] - numbers[i - 1] for i in range(1, len(numbers))]
                if all(d == diffs[0] for d in diffs):
                    diff = diffs[0]
            pad_width = len(stripped[-1].lstrip("+-"))
            has_leading_zero = stripped[-1].lstrip("+-").startswith("0") and pad_width > 1
            force_plus = stripped[-1].startswith("+")
            current = numbers[-1]
            generated: list[str] = []
            for _ in range(steps):
                current += diff
                text = str(current)
                if has_leading_zero and current >= 0:
                    text = f"{current:0{pad_width}d}"
                if force_plus and not text.startswith("-") and not text.startswith("+"):
                    text = "+" + text
                generated.append(text)
            return generated

        # Fall back to decimals when integers are not appropriate.
        decimals: list[Decimal] = []
        decimal_places = 0
        for s in stripped:
            try:
                dec = Decimal(s)
            except InvalidOperation:
                return None
            decimals.append(dec)
            if "." in s:
                decimal_places = max(decimal_places, len(s.split(".")[-1]))

        diff = Decimal(0)
        if len(decimals) >= 2:
            diffs = [decimals[i] - decimals[i - 1] for i in range(1, len(decimals))]
            if all(d == diffs[0] for d in diffs):
                diff = diffs[0]
        current = decimals[-1]
        generated = []
        for _ in range(steps):
            current += diff
            if decimal_places:
                generated.append(f"{current:.{decimal_places}f}")
            else:
                generated.append(str(current))
        return generated

    def _extend_datetime_series(
        self,
        values: list[str],
        steps: int,
    ) -> Optional[list[str]]:
        """Continue datetime-like strings when intervals are consistent."""

        try:
            parsed = pd.to_datetime(values, errors="raise", infer_datetime_format=True)
        except Exception:
            return None

        if parsed.isna().any():
            return None

        delta = pd.Timedelta(0)
        if len(parsed) >= 2:
            diffs = parsed.diff().iloc[1:]
            if not diffs.empty and all(d == diffs.iloc[0] for d in diffs):
                delta = diffs.iloc[0]

        last = parsed.iloc[-1]
        template = values[-1]
        fmt = guess_datetime_format(template)
        generated = []
        current = last
        for _ in range(steps):
            current = current + delta
            if fmt:
                generated.append(current.strftime(fmt))
            else:
                if "T" in template:
                    generated.append(current.isoformat())
                elif ":" in template:
                    generated.append(current.strftime("%Y-%m-%d %H:%M:%S"))
                else:
                    generated.append(current.date().isoformat())
        return generated

    def _extend_text_pattern_series(
        self,
        values: list[str],
        steps: int,
    ) -> Optional[list[str]]:
        """Continue strings ending with digits (e.g. "scan01")."""

        matches = [re.match(r"^(.*?)(\d+)$", v.strip()) for v in values]
        if any(m is None for m in matches):
            return None

        prefixes = [m.group(1) for m in matches if m is not None]
        numbers = [int(m.group(2)) for m in matches if m is not None]
        if not prefixes or not numbers:
            return None
        if any(p != prefixes[0] for p in prefixes):
            return None

        diff = 0
        if len(numbers) >= 2:
            diffs = [numbers[i] - numbers[i - 1] for i in range(1, len(numbers))]
            if all(d == diffs[0] for d in diffs):
                diff = diffs[0]
        pad_width = len(matches[-1].group(2)) if matches[-1] is not None else 0
        current = numbers[-1]
        prefix = prefixes[-1]
        generated = []
        for _ in range(steps):
            current += diff
            text = f"{current:0{pad_width}d}" if pad_width else str(current)
            generated.append(f"{prefix}{text}")
        return generated

    # ------------------------------------------------------------------
    # Cell helpers
    def _get_item_text(self, row: int, column: int) -> str:
        """Return the text stored at ``(row, column)`` (empty if missing)."""

        item = self.item(row, column)
        return item.text() if item is not None else ""

    def _set_item_text(self, row: int, column: int, value: str) -> None:
        """Assign ``value`` to ``(row, column)``, creating an item if required."""

        item = self.item(row, column)
        if item is None:
            item = QTableWidgetItem()
            self.setItem(row, column, item)
        item.setText(value)


class MappingSortDialog(QDialog):
    """Dialog used to configure multi-level sorting for the metadata table."""

    def __init__(self, columns: list[str], parent: Optional[QWidget] = None) -> None:
        super().__init__(parent)
        self.setWindowTitle("Sort scanned metadata")
        self._columns = columns
        self._level_rows: list[tuple[QComboBox, QComboBox, QWidget]] = []

        layout = QVBoxLayout(self)
        info = QLabel(
            "Select the columns to sort by in priority order. "
            "Each level is applied sequentially, just like Excel's multi-column sort."
        )
        info.setWordWrap(True)
        layout.addWidget(info)

        self._levels_layout = QVBoxLayout()
        layout.addLayout(self._levels_layout)

        controls_layout = QHBoxLayout()
        self._add_level_btn = QPushButton("Add level")
        self._add_level_btn.clicked.connect(self._add_level)
        self._remove_level_btn = QPushButton("Remove level")
        self._remove_level_btn.clicked.connect(self._remove_level)
        controls_layout.addWidget(self._add_level_btn)
        controls_layout.addWidget(self._remove_level_btn)
        controls_layout.addStretch()
        layout.addLayout(controls_layout)

        buttons = QDialogButtonBox(QDialogButtonBox.Ok | QDialogButtonBox.Cancel)
        buttons.accepted.connect(self.accept)
        buttons.rejected.connect(self.reject)
        layout.addWidget(buttons)

        # Always start with a single sorting level configured.
        self._add_level()
        self._update_button_state()

    # ------------------------------------------------------------------
    def _add_level(self) -> None:
        """Append a new sorting level to the dialog."""

        if len(self._level_rows) >= len(self._columns):
            return

        row_widget = QWidget(self)
        row_layout = QHBoxLayout(row_widget)
        row_layout.setContentsMargins(0, 0, 0, 0)

        column_combo = QComboBox(row_widget)
        column_combo.addItems(self._columns)
        # Try to pre-select the first column that is not already used.
        used = {combo.currentText() for combo, _order, _widget in self._level_rows}
        for idx, name in enumerate(self._columns):
            if name not in used:
                column_combo.setCurrentIndex(idx)
                break

        order_combo = QComboBox(row_widget)
        order_combo.addItems(["Ascending", "Descending"])

        row_layout.addWidget(QLabel(f"Level {len(self._level_rows) + 1}", row_widget))
        row_layout.addWidget(column_combo)
        row_layout.addWidget(order_combo)
        row_layout.addStretch()

        self._levels_layout.addWidget(row_widget)
        self._level_rows.append((column_combo, order_combo, row_widget))
        self._update_button_state()

    def _remove_level(self) -> None:
        """Remove the last configured sorting level."""

        if not self._level_rows:
            return
        combo, order_combo, widget = self._level_rows.pop()
        combo.deleteLater()
        order_combo.deleteLater()
        widget.deleteLater()
        self._update_button_state()

    def _update_button_state(self) -> None:
        """Enable/disable controls based on the current dialog state."""

        self._add_level_btn.setEnabled(len(self._level_rows) < len(self._columns))
        self._remove_level_btn.setEnabled(len(self._level_rows) > 1)

    def sort_instructions(self) -> list[tuple[str, bool]]:
        """Return the configured sorting hierarchy as ``(column, ascending)``."""

        instructions: list[tuple[str, bool]] = []
        seen: set[str] = set()
        for column_combo, order_combo, _widget in self._level_rows:
            column = column_combo.currentText()
            if not column or column in seen:
                continue
            ascending = order_combo.currentText() == "Ascending"
            instructions.append((column, ascending))
            seen.add(column)
        return instructions


class SubjectDelegate(QStyledItemDelegate):
    """Delegate to edit BIDS subject IDs without altering the 'sub-' prefix."""

    def createEditor(self, parent, option, index):  # noqa: D401 - Qt override
        return QLineEdit(parent)

    def setEditorData(self, editor, index):  # noqa: D401 - Qt override
        text = index.model().data(index, Qt.EditRole)
        suffix = text[4:] if text.startswith("sub-") else text
        editor.setText(suffix)
        editor.selectAll()

    def setModelData(self, editor, model, index):  # noqa: D401 - Qt override
        model.setData(index, "sub-" + editor.text(), Qt.EditRole)


class ShrinkableScrollArea(QScrollArea):
    """``QScrollArea`` variant that allows the parent splitter to shrink."""

    def minimumSizeHint(self) -> QSize:  # noqa: D401 - Qt override
        return QSize(0, 0)

    def sizeHint(self) -> QSize:  # noqa: D401 - Qt override
        hint = super().sizeHint()
        return QSize(max(0, hint.width()), max(0, hint.height()))


class BIDSManager(QMainWindow):
    """
    Main GUI for BIDS Manager.
    Provides two tabs: Convert (DICOM→BIDS pipeline) and Edit (BIDS dataset explorer/editor).
    Supports Windows and Linux.
    """
    def __init__(self):
        super().__init__()
        self.setWindowTitle("BIDS Manager")
        if ICON_FILE.exists():
            self.setWindowIcon(QIcon(str(ICON_FILE)))
        self.resize(900, 900)
        self.setMinimumSize(640, 480)

        app = QApplication.instance()
        self._base_font = app.font()
        screen = app.primaryScreen()
        # Detect the OS DPI scaling.  ``logicalDotsPerInch`` returns the
        # effective DPI taking the system scaling factor into account.  We store
        # the percentage relative to the base 96 DPI.
        if screen is not None:
            try:
                self._os_dpi = round(screen.logicalDotsPerInch() / 96 * 100)
            except Exception:
                self._os_dpi = 100
        else:
            self._os_dpi = 100

        # User requested DPI scale (100% by default).  The actual font scaling
        # is calculated relative to ``self._os_dpi`` so that the GUI renders at
        # the expected size even when the system DPI is above 100%.
        self.dpi_scale = 100

        # Paths
        self.dicom_dir = ""         # Raw DICOM directory
        self.bids_out_dir = ""      # Output BIDS directory
        self.tsv_path = ""          # Path to subject_summary.tsv
        self.heuristic_dir = ""     # Directory with heuristics
        # Lookup containers used to synchronise the mapping table with the
        # modality trees.  Keys are different path elements and values are lists
        # of row indices in ``self.mapping_table``.
        self.study_set = set()        # All study names encountered
        self.modb_rows = {}           # BIDS modality → [row, ...]
        self.mod_rows = {}            # (BIDS modality, modality) → [row, ...]
        self.seq_rows = {}            # (BIDS modality, modality, sequence) → rows
        self.study_rows = {}
        self.subject_rows = {}
        self.session_rows = {}
        self.spec_modb_rows = {}
        self.spec_mod_rows = {}
        self.spec_seq_rows = {}
        # Equivalent lookups when displaying the "given" subject names instead
        # of the BIDS names
        self.subject_rows_given = {}
        self.session_rows_given = {}
        self.spec_modb_rows_given = {}
        self.spec_mod_rows_given = {}
        self.spec_seq_rows_given = {}
        # Existing mappings found in output datasets
        self.existing_maps = {}
        self.existing_used = {}
        self.use_bids_names = True

        # Flag used to skip expensive updates while the mapping table is being
        # populated programmatically.  ``QTableWidget`` emits ``itemChanged``
        # signals even when values are assigned in code, so we guard callbacks
        # that rebuild caches with this boolean.
        self._loading_mapping_table = False

        # Async process handles for inventory and conversion steps
        self.inventory_process = None  # QProcess for dicom_inventory
        self.conv_process = None       # QProcess for the conversion pipeline
        self.conv_stage = 0            # Tracks which step of the pipeline ran
        self.heurs_to_rename = []      # List of heuristics pending rename
        # Background worker used to detect mixed StudyInstanceUID folders
        self._conflict_thread: Optional[QThread] = None
        self._conflict_worker: Optional[_ConflictScannerWorker] = None

        # Root of the currently loaded BIDS dataset (None until loaded)
        self.bids_root = None

        # Schema information for proposed BIDS names
        self._schema = None
        if ENABLE_SCHEMA_RENAMER:
            try:
                self._schema = load_bids_schema(DEFAULT_SCHEMA_DIR)
            except Exception as e:
                print(f"[WARN] Could not load BIDS schema: {e}")
                self._schema = None
        self.inventory_df = None

        # Path to persistent user preferences
        self.pref_dir = PREF_DIR
        try:
            self.pref_dir.mkdir(exist_ok=True, parents=True)
        except Exception:
            pass
        self.exclude_patterns_file = self.pref_dir / "exclude_patterns.tsv"
        self.theme_file = self.pref_dir / "theme.txt"
        self.dpi_file = self.pref_dir / "dpi_scale.txt"
        # Load any previously stored DPI preference so the UI scale persists
        # across sessions.  Invalid or out-of-range values fall back to the
        # default of 100%.
        if self.dpi_file.exists():
            try:
                saved_dpi = int(self.dpi_file.read_text().strip())
            except ValueError:
                saved_dpi = None
            except Exception:
                saved_dpi = None
            if saved_dpi is not None:
                self.dpi_scale = max(50, min(200, saved_dpi))
        self.seq_dict_file = dicom_inventory.SEQ_DICT_FILE

        # Spinner for long-running tasks
        self.spinner_label = None
        # Timer and unicode characters for the small animated spinner that
        # appears while long-running subprocesses are running
        self._spinner_timer = QTimer()
        self._spinner_timer.timeout.connect(self._spin)
        self._spinner_frames = ['⠋', '⠙', '⠹', '⠸', '⠼', '⠴', '⠦', '⠧', '⠇', '⠏']
        self._spinner_index = 0
        self._spinner_message = ""

        # Parallel settings
        # Use ~80% of available CPUs by default to avoid saturating the system
        # when running external tools in parallel.  ``os.cpu_count`` may return
        # ``None`` so fall back to 1 in that case.
        total_cpu = os.cpu_count() or 1
        # ``current`` is pre-set to about 80% of this value in the main window.
        self.num_cpus = max(1, round(total_cpu * 0.8))

        # Main widget and layout
        main_widget = QWidget()
        self.setCentralWidget(main_widget)
        main_layout = QVBoxLayout(main_widget)
        main_layout.setContentsMargins(8, 8, 8, 8)
        main_layout.setSpacing(6)

        # Tab widget
        self.tabs = QTabWidget()
        # Use larger font for tab labels
        font = QFont()
        font.setPointSize(10)
        self.tabs.setFont(font)
        main_layout.addWidget(self.tabs)

        # Initialize tabs
        self.initConvertTab()
        self.initEditTab()
        self._updateMappingControlsEnabled()

        # Theme support
        self.statusBar()
        self.themes = self._build_theme_dict()
        self.current_theme = None
        self.theme_btn = QPushButton("🌓")  # half-moon icon
        self.theme_btn.setFixedWidth(50)
        self.cpu_btn = QPushButton(f"CPU: {self.num_cpus}")
        self.cpu_btn.setFixedWidth(70)
        self.cpu_btn.clicked.connect(self.show_cpu_dialog)
        self.authorship_btn = QPushButton("Authorship")
        self.authorship_btn.setFixedWidth(90)
        self.authorship_btn.clicked.connect(self.show_authorship_dialog)
        self.dpi_btn = QPushButton(f"DPI: {self.dpi_scale}%")
        self.dpi_btn.setFixedWidth(80)
        self.dpi_btn.clicked.connect(self.show_dpi_dialog)
        # Create a container widget with layout to adjust position
        container = QWidget()
        layout = QHBoxLayout()
        layout.setContentsMargins(8, 2, 0, 6)  # left, top, right, bottom
        layout.setSpacing(8)
        layout.addWidget(self.theme_btn)
        layout.addWidget(self.cpu_btn)
        layout.addWidget(self.dpi_btn)
        layout.addWidget(self.authorship_btn)
        container.setLayout(layout)
        # Add the container to the status bar (left-aligned)
        self.statusBar().addWidget(container)
        # Create the theme menu
        theme_menu = QMenu(self)
        for name in self.themes.keys():
            act = theme_menu.addAction(name)
            act.triggered.connect(lambda _=False, n=name: self.apply_theme(n))
        self.theme_btn.setMenu(theme_menu)

        # Load previously saved theme preference
        default_theme = "Light"
        if self.theme_file.exists():
            try:
                default_theme = self.theme_file.read_text().strip() or default_theme
            except Exception:
                pass
        self.apply_theme(default_theme)

    def _build_theme_dict(self):
        """Return dictionary mapping theme names to QPalettes."""
        themes = {}

        dark_purple = QPalette()
        dark_purple.setColor(QPalette.Window, QColor(53, 53, 53))
        dark_purple.setColor(QPalette.WindowText, Qt.white)
        dark_purple.setColor(QPalette.Base, QColor(35, 35, 35))
        dark_purple.setColor(QPalette.AlternateBase, QColor(53, 53, 53))
        dark_purple.setColor(QPalette.ToolTipBase, QColor(65, 65, 65))
        dark_purple.setColor(QPalette.ToolTipText, Qt.white)
        dark_purple.setColor(QPalette.Text, Qt.white)
        dark_purple.setColor(QPalette.Button, QColor(53, 53, 53))
        dark_purple.setColor(QPalette.ButtonText, Qt.white)
        dark_purple.setColor(QPalette.Highlight, QColor(142, 45, 197))
        dark_purple.setColor(QPalette.HighlightedText, Qt.black)
        themes["Dark-purple"] = dark_purple

        dark_blue = QPalette()
        dark_blue.setColor(QPalette.Window, QColor(53, 53, 53))
        dark_blue.setColor(QPalette.WindowText, Qt.white)
        dark_blue.setColor(QPalette.Base, QColor(35, 35, 35))
        dark_blue.setColor(QPalette.AlternateBase, QColor(53, 53, 53))
        dark_blue.setColor(QPalette.ToolTipBase, QColor(65, 65, 65))
        dark_blue.setColor(QPalette.ToolTipText, Qt.white)
        dark_blue.setColor(QPalette.Text, Qt.white)
        dark_blue.setColor(QPalette.Button, QColor(53, 53, 53))
        dark_blue.setColor(QPalette.ButtonText, Qt.white)
        dark_blue.setColor(QPalette.Highlight, QColor(65, 105, 225))
        dark_blue.setColor(QPalette.HighlightedText, Qt.black)
        themes["Dark-blue"] = dark_blue

        dark_gold = QPalette()
        dark_gold.setColor(QPalette.Window, QColor(53, 53, 53))
        dark_gold.setColor(QPalette.WindowText, Qt.white)
        dark_gold.setColor(QPalette.Base, QColor(35, 35, 35))
        dark_gold.setColor(QPalette.AlternateBase, QColor(53, 53, 53))
        dark_gold.setColor(QPalette.ToolTipBase, QColor(65, 65, 65))
        dark_gold.setColor(QPalette.ToolTipText, Qt.white)
        dark_gold.setColor(QPalette.Text, Qt.white)
        dark_gold.setColor(QPalette.Button, QColor(53, 53, 53))
        dark_gold.setColor(QPalette.ButtonText, Qt.white)
        dark_gold.setColor(QPalette.Highlight, QColor(218, 165, 32))
        dark_gold.setColor(QPalette.HighlightedText, Qt.black)
        themes["Dark-gold"] = dark_gold

        light = QPalette()
        light.setColor(QPalette.Window, Qt.white)
        light.setColor(QPalette.WindowText, Qt.black)
        light.setColor(QPalette.Base, QColor(245, 245, 245))
        light.setColor(QPalette.AlternateBase, Qt.white)
        light.setColor(QPalette.ToolTipBase, Qt.white)
        light.setColor(QPalette.ToolTipText, Qt.black)
        light.setColor(QPalette.Text, Qt.black)
        light.setColor(QPalette.Button, QColor(240, 240, 240))
        light.setColor(QPalette.ButtonText, Qt.black)
        light.setColor(QPalette.Highlight, QColor(100, 149, 237))
        light.setColor(QPalette.HighlightedText, Qt.white)
        themes["Light"] = light

        beige = QPalette()
        beige.setColor(QPalette.Window, QColor(243, 232, 210))
        beige.setColor(QPalette.WindowText, Qt.black)
        beige.setColor(QPalette.Base, QColor(250, 240, 222))
        beige.setColor(QPalette.AlternateBase, QColor(246, 236, 218))
        beige.setColor(QPalette.ToolTipBase, QColor(236, 224, 200))
        beige.setColor(QPalette.ToolTipText, Qt.black)
        beige.setColor(QPalette.Text, Qt.black)
        beige.setColor(QPalette.Button, QColor(242, 231, 208))
        beige.setColor(QPalette.ButtonText, Qt.black)
        beige.setColor(QPalette.Highlight, QColor(196, 148, 70))
        beige.setColor(QPalette.HighlightedText, Qt.white)
        themes["Beige"] = beige

        ocean = QPalette()
        ocean.setColor(QPalette.Window, QColor(225, 238, 245))
        ocean.setColor(QPalette.WindowText, Qt.black)
        ocean.setColor(QPalette.Base, QColor(240, 248, 252))
        ocean.setColor(QPalette.AlternateBase, QColor(230, 240, 247))
        ocean.setColor(QPalette.ToolTipBase, QColor(215, 230, 240))
        ocean.setColor(QPalette.ToolTipText, Qt.black)
        ocean.setColor(QPalette.Text, Qt.black)
        ocean.setColor(QPalette.Button, QColor(213, 234, 242))
        ocean.setColor(QPalette.ButtonText, Qt.black)
        ocean.setColor(QPalette.Highlight, QColor(0, 123, 167))
        ocean.setColor(QPalette.HighlightedText, Qt.white)
        themes["Ocean"] = ocean

        hc = QPalette()
        hc.setColor(QPalette.Window, Qt.black)
        hc.setColor(QPalette.WindowText, Qt.white)
        hc.setColor(QPalette.Base, Qt.black)
        hc.setColor(QPalette.AlternateBase, Qt.black)
        hc.setColor(QPalette.ToolTipBase, Qt.black)
        hc.setColor(QPalette.ToolTipText, Qt.white)
        hc.setColor(QPalette.Text, Qt.white)
        hc.setColor(QPalette.BrightText, Qt.white)
        hc.setColor(QPalette.Button, Qt.black)
        hc.setColor(QPalette.ButtonText, Qt.white)
        hc.setColor(QPalette.Highlight, QColor(255, 215, 0))
        hc.setColor(QPalette.HighlightedText, Qt.black)
        themes["Contrast"] = hc

        hc_w = QPalette()
        hc_w.setColor(QPalette.Window, Qt.white)
        hc_w.setColor(QPalette.WindowText, Qt.black)
        hc_w.setColor(QPalette.Base, Qt.white)
        hc_w.setColor(QPalette.AlternateBase, Qt.white)
        hc_w.setColor(QPalette.ToolTipBase, Qt.white)
        hc_w.setColor(QPalette.ToolTipText, Qt.black)
        hc_w.setColor(QPalette.Text, Qt.black)
        hc_w.setColor(QPalette.BrightText, Qt.black)
        hc_w.setColor(QPalette.Button, Qt.white)
        hc_w.setColor(QPalette.ButtonText, Qt.black)
        hc_w.setColor(QPalette.Highlight, QColor(255, 215, 0))
        hc_w.setColor(QPalette.HighlightedText, Qt.black)
        themes["Contrast White"] = hc_w

        solar = QPalette()
        solar.setColor(QPalette.Window, QColor(253, 246, 227))
        solar.setColor(QPalette.WindowText, QColor(101, 123, 131))
        solar.setColor(QPalette.Base, QColor(255, 250, 240))
        solar.setColor(QPalette.AlternateBase, QColor(253, 246, 227))
        solar.setColor(QPalette.ToolTipBase, QColor(238, 232, 213))
        solar.setColor(QPalette.ToolTipText, QColor(88, 110, 117))
        solar.setColor(QPalette.Text, QColor(88, 110, 117))
        solar.setColor(QPalette.Button, QColor(238, 232, 213))
        solar.setColor(QPalette.ButtonText, QColor(88, 110, 117))
        solar.setColor(QPalette.Highlight, QColor(38, 139, 210))
        solar.setColor(QPalette.HighlightedText, Qt.white)
        themes["Solar"] = solar

        cyber = QPalette()
        cyber.setColor(QPalette.Window, QColor(20, 20, 30))
        cyber.setColor(QPalette.WindowText, QColor(0, 255, 255))
        cyber.setColor(QPalette.Base, QColor(30, 30, 45))
        cyber.setColor(QPalette.AlternateBase, QColor(25, 25, 35))
        cyber.setColor(QPalette.ToolTipBase, QColor(45, 45, 65))
        cyber.setColor(QPalette.ToolTipText, QColor(255, 0, 255))
        cyber.setColor(QPalette.Text, QColor(0, 255, 255))
        cyber.setColor(QPalette.Button, QColor(40, 40, 55))
        cyber.setColor(QPalette.ButtonText, QColor(255, 0, 255))
        cyber.setColor(QPalette.Highlight, QColor(255, 0, 128))
        cyber.setColor(QPalette.HighlightedText, Qt.white)
        themes["Cyber"] = cyber

        drac = QPalette()
        drac.setColor(QPalette.Window, QColor("#282a36"))
        drac.setColor(QPalette.WindowText, QColor("#f8f8f2"))
        drac.setColor(QPalette.Base, QColor("#1e1f29"))
        drac.setColor(QPalette.AlternateBase, QColor("#282a36"))
        drac.setColor(QPalette.ToolTipBase, QColor("#44475a"))
        drac.setColor(QPalette.ToolTipText, QColor("#f8f8f2"))
        drac.setColor(QPalette.Text, QColor("#f8f8f2"))
        drac.setColor(QPalette.Button, QColor("#44475a"))
        drac.setColor(QPalette.ButtonText, QColor("#f8f8f2"))
        drac.setColor(QPalette.Highlight, QColor("#bd93f9"))
        drac.setColor(QPalette.HighlightedText, Qt.black)
        themes["Dracula"] = drac

        nord = QPalette()
        nord.setColor(QPalette.Window, QColor("#2e3440"))
        nord.setColor(QPalette.WindowText, QColor("#d8dee9"))
        nord.setColor(QPalette.Base, QColor("#3b4252"))
        nord.setColor(QPalette.AlternateBase, QColor("#434c5e"))
        nord.setColor(QPalette.ToolTipBase, QColor("#4c566a"))
        nord.setColor(QPalette.ToolTipText, QColor("#eceff4"))
        nord.setColor(QPalette.Text, QColor("#e5e9f0"))
        nord.setColor(QPalette.Button, QColor("#4c566a"))
        nord.setColor(QPalette.ButtonText, QColor("#d8dee9"))
        nord.setColor(QPalette.Highlight, QColor("#88c0d0"))
        nord.setColor(QPalette.HighlightedText, Qt.black)
        themes["Nord"] = nord

        gruv = QPalette()
        gruv.setColor(QPalette.Window, QColor("#282828"))
        gruv.setColor(QPalette.WindowText, QColor("#ebdbb2"))
        gruv.setColor(QPalette.Base, QColor("#32302f"))
        gruv.setColor(QPalette.AlternateBase, QColor("#3c3836"))
        gruv.setColor(QPalette.ToolTipBase, QColor("#504945"))
        gruv.setColor(QPalette.ToolTipText, QColor("#fbf1c7"))
        gruv.setColor(QPalette.Text, QColor("#ebdbb2"))
        gruv.setColor(QPalette.Button, QColor("#504945"))
        gruv.setColor(QPalette.ButtonText, QColor("#ebdbb2"))
        gruv.setColor(QPalette.Highlight, QColor("#d79921"))
        gruv.setColor(QPalette.HighlightedText, Qt.black)
        themes["Gruvbox"] = gruv

        mono = QPalette()
        mono.setColor(QPalette.Window, QColor("#272822"))
        mono.setColor(QPalette.WindowText, QColor("#f8f8f2"))
        mono.setColor(QPalette.Base, QColor("#1e1f1c"))
        mono.setColor(QPalette.AlternateBase, QColor("#272822"))
        mono.setColor(QPalette.ToolTipBase, QColor("#3e3d32"))
        mono.setColor(QPalette.ToolTipText, QColor("#f8f8f2"))
        mono.setColor(QPalette.Text, QColor("#f8f8f2"))
        mono.setColor(QPalette.Button, QColor("#3e3d32"))
        mono.setColor(QPalette.ButtonText, QColor("#f8f8f2"))
        mono.setColor(QPalette.Highlight, QColor("#a6e22e"))
        mono.setColor(QPalette.HighlightedText, Qt.black)
        themes["Monokai"] = mono

        tokyo = QPalette()
        tokyo.setColor(QPalette.Window, QColor("#1a1b26"))
        tokyo.setColor(QPalette.WindowText, QColor("#c0caf5"))
        tokyo.setColor(QPalette.Base, QColor("#1f2335"))
        tokyo.setColor(QPalette.AlternateBase, QColor("#24283b"))
        tokyo.setColor(QPalette.ToolTipBase, QColor("#414868"))
        tokyo.setColor(QPalette.ToolTipText, QColor("#c0caf5"))
        tokyo.setColor(QPalette.Text, QColor("#c0caf5"))
        tokyo.setColor(QPalette.Button, QColor("#414868"))
        tokyo.setColor(QPalette.ButtonText, QColor("#c0caf5"))
        tokyo.setColor(QPalette.Highlight, QColor("#7aa2f7"))
        tokyo.setColor(QPalette.HighlightedText, Qt.white)
        themes["Tokyo"] = tokyo

        mocha = QPalette()
        mocha.setColor(QPalette.Window, QColor("#1e1e2e"))
        mocha.setColor(QPalette.WindowText, QColor("#cdd6f4"))
        mocha.setColor(QPalette.Base, QColor("#181825"))
        mocha.setColor(QPalette.AlternateBase, QColor("#1e1e2e"))
        mocha.setColor(QPalette.ToolTipBase, QColor("#313244"))
        mocha.setColor(QPalette.ToolTipText, QColor("#cdd6f4"))
        mocha.setColor(QPalette.Text, QColor("#cdd6f4"))
        mocha.setColor(QPalette.Button, QColor("#313244"))
        mocha.setColor(QPalette.ButtonText, QColor("#cdd6f4"))
        mocha.setColor(QPalette.Highlight, QColor("#f38ba8"))
        mocha.setColor(QPalette.HighlightedText, Qt.black)
        themes["Mocha"] = mocha

        pale = QPalette()
        pale.setColor(QPalette.Window, QColor("#292d3e"))
        pale.setColor(QPalette.WindowText, QColor("#a6accd"))
        pale.setColor(QPalette.Base, QColor("#1b1d2b"))
        pale.setColor(QPalette.AlternateBase, QColor("#222436"))
        pale.setColor(QPalette.ToolTipBase, QColor("#444267"))
        pale.setColor(QPalette.ToolTipText, QColor("#a6accd"))
        pale.setColor(QPalette.Text, QColor("#a6accd"))
        pale.setColor(QPalette.Button, QColor("#444267"))
        pale.setColor(QPalette.ButtonText, QColor("#a6accd"))
        pale.setColor(QPalette.Highlight, QColor("#82aaff"))
        pale.setColor(QPalette.HighlightedText, Qt.black)
        themes["Palenight"] = pale

        return themes

    def apply_theme(self, name: str):
        """Apply palette chosen from the Theme menu."""
        app = QApplication.instance()
        app.setPalette(self.themes[name])
        self.current_theme = name
        try:
            self.theme_file.write_text(name)
        except Exception:
            pass
        self._update_logo()
        self._apply_font_scale()

    def show_cpu_dialog(self) -> None:
        """Display dialog to choose number of CPUs."""
        dlg = CpuSettingsDialog(self, self.num_cpus)
        if dlg.exec_() == QDialog.Accepted:
            self.num_cpus = dlg.spin.value()
            self.cpu_btn.setText(f"CPU: {self.num_cpus}")

    def show_authorship_dialog(self) -> None:
        """Display authorship information dialog."""
        dlg = AuthorshipDialog(self)
        dlg.exec_()

    def show_dpi_dialog(self) -> None:
        """Display dialog to adjust UI scale."""
        dlg = DpiSettingsDialog(self, self.dpi_scale)
        if dlg.exec_() == QDialog.Accepted:
            self.dpi_scale = dlg.spin.value()
            self.dpi_btn.setText(f"DPI: {self.dpi_scale}%")
            self._apply_font_scale()
            # Persist the user-selected DPI so the preference is restored next
            # time the application starts.
            try:
                self.dpi_file.write_text(str(self.dpi_scale))
            except Exception:
                pass

    def _start_spinner(self, message: str) -> None:
        """Show animated spinner with *message* in the log group."""
        self._spinner_message = message
        self._spinner_index = 0
        if self.spinner_label is not None:
            self.spinner_label.setText(f"{message} {self._spinner_frames[0]}")
            self.spinner_label.show()
        self._spinner_timer.start(100)

    def _spin(self) -> None:
        if not self.spinner_label or not self.spinner_label.isVisible():
            return
        self._spinner_index = (self._spinner_index + 1) % len(self._spinner_frames)
        self.spinner_label.setText(
            f"{self._spinner_message} {self._spinner_frames[self._spinner_index]}"
        )

    def _stop_spinner(self) -> None:
        self._spinner_timer.stop()
        if self.spinner_label is not None:
            self.spinner_label.hide()

    def _is_dark_theme(self) -> bool:
        color = self.palette().color(QPalette.Window)
        brightness = 0.299 * color.red() + 0.587 * color.green() + 0.114 * color.blue()
        return brightness < 128

    def _apply_font_scale(self) -> None:
        """Apply current DPI scaling to the application font."""
        app = QApplication.instance()
        font = QFont(self._base_font)
        # Calculate font size relative to the system DPI so that ``dpi_scale``
        # represents the desired scaling independent of the OS setting.
        scaled = max(
            1, int(self._base_font.pointSize() * self.dpi_scale / self._os_dpi)
        )
        if self.current_theme in ("Contrast", "Contrast White"):
            font.setWeight(QFont.Bold)
            font.setPointSize(scaled + 1)
        else:
            font.setWeight(QFont.Normal)
            font.setPointSize(scaled)
        app.setFont(font)

        # Ensure the tab labels also scale with the selected DPI
        if hasattr(self, "tabs"):
            tab_font = QFont(font)
            tab_font.setPointSize(font.pointSize() + 1)
            self.tabs.setFont(tab_font)

    def _update_logo(self) -> None:
        """Update logo pixmap based on current theme."""
        if not hasattr(self, "logo_label"):
            return
        if not LOGO_FILE.exists():
            return
        pix = QPixmap(str(LOGO_FILE))
        if self._is_dark_theme():
            img = pix.toImage()
            img.invertPixels()
            pix = QPixmap.fromImage(img)
        self.logo_label.setPixmap(pix.scaledToHeight(120, Qt.SmoothTransformation))

    def initConvertTab(self):
        """Create the Convert tab with a cleaner layout."""
        # This tab guides the user through the DICOM → BIDS workflow.
        # It contains controls to select directories, review the inventory TSV
        # and run the conversion pipeline while showing live logs.
        self.convert_tab = QWidget()
        main_layout = QVBoxLayout(self.convert_tab)
        main_layout.setContentsMargins(10, 10, 10, 10)
        main_layout.setSpacing(8)

        cfg_group = QGroupBox("Configuration")
        cfg_layout = QGridLayout(cfg_group)

        dicom_label = QLabel("<b>Raw data Dir:</b>")
        self.dicom_dir_edit = QLineEdit()
        self.dicom_dir_edit.setReadOnly(True)
        dicom_browse = QPushButton("Browse…")
        dicom_browse.clicked.connect(self.selectDicomDir)
        cfg_layout.addWidget(dicom_label, 0, 0)
        cfg_layout.addWidget(self.dicom_dir_edit, 0, 1)
        cfg_layout.addWidget(dicom_browse, 0, 2)

        bids_label = QLabel("<b>BIDS Out Dir:</b>")
        self.bids_out_edit = QLineEdit()
        self.bids_out_edit.setReadOnly(True)
        bids_browse = QPushButton("Browse…")
        bids_browse.clicked.connect(self.selectBIDSOutDir)
        cfg_layout.addWidget(bids_label, 1, 0)
        cfg_layout.addWidget(self.bids_out_edit, 1, 1)
        cfg_layout.addWidget(bids_browse, 1, 2)

        tsvname_label = QLabel("<b>TSV Name:</b>")
        self.tsv_name_edit = QLineEdit("subject_summary.tsv")
        cfg_layout.addWidget(tsvname_label, 2, 0)
        cfg_layout.addWidget(self.tsv_name_edit, 2, 1, 1, 2)

        self.tsv_button = QPushButton("Scan files")
        self.tsv_button.clicked.connect(self.runInventory)
        self.tsv_stop_button = QPushButton("Stop")
        self.tsv_stop_button.setEnabled(False)
        self.tsv_stop_button.clicked.connect(self.stopInventory)
        btn_row = QHBoxLayout()
        btn_row.addStretch()
        btn_row.addWidget(self.tsv_button)
        btn_row.addWidget(self.tsv_stop_button)
        btn_row.addStretch()
        cfg_layout.addLayout(btn_row, 3, 0, 1, 3)

        # Place the configuration group and the logo on the same row with
        # equal width. The logo stays centered even when the window resizes.
        top_row = QHBoxLayout()
        top_row.addWidget(cfg_group)
        self.logo_label = QLabel()
        logo_container = QWidget()
        lc_layout = QVBoxLayout(logo_container)
        lc_layout.setContentsMargins(0, 0, 0, 0)
        lc_layout.addWidget(self.logo_label, alignment=Qt.AlignCenter)
        top_row.addWidget(logo_container)
        top_row.setStretch(0, 1)
        top_row.setStretch(1, 1)
        main_layout.addLayout(top_row)
        self._update_logo()

        self.left_split = QSplitter(Qt.Vertical)
        self.right_split = QSplitter(Qt.Vertical)

        self.tsv_group = QGroupBox("Scanned data viewer")
        tsv_layout = QVBoxLayout(self.tsv_group)
        self.tsv_detach_button = QPushButton("»")
        self.tsv_detach_button.setFixedWidth(20)
        self.tsv_detach_button.setFixedHeight(20)
        self.tsv_detach_button.clicked.connect(self.detachTSVWindow)
        self.tsv_detach_button.setFocusPolicy(Qt.NoFocus)
        header_row_tsv = QHBoxLayout()
        header_row_tsv.addStretch()
        header_row_tsv.addWidget(self.tsv_detach_button)
        tsv_layout.addLayout(header_row_tsv)
        self.tsv_tabs = QTabWidget()
        tsv_layout.addWidget(self.tsv_tabs)

        # --- Scanned metadata tab ---
        metadata_tab = QWidget()
        metadata_layout = QVBoxLayout(metadata_tab)
        metadata_toolbar = QHBoxLayout()
        self.tsv_actions_button = QToolButton()
        self.tsv_actions_button.setText("Actions")
        self.tsv_actions_button.setPopupMode(QToolButton.InstantPopup)
        self.tsv_actions_menu = QMenu(self.tsv_actions_button)

        self.tsv_sort_action = QAction("Sort", self)
        self.tsv_sort_action.setEnabled(False)
        self.tsv_sort_action.setToolTip("Sort the scanned metadata table")
        self.tsv_sort_action.triggered.connect(self._open_sort_dialog)
        self.tsv_actions_menu.addAction(self.tsv_sort_action)

        self.tsv_load_action = QAction("Load TSV…", self)
        self.tsv_load_action.triggered.connect(self.selectAndLoadTSV)
        self.tsv_actions_menu.addAction(self.tsv_load_action)

        self.tsv_generate_ids_action = QAction("Generate unique IDs", self)
        self.tsv_generate_ids_action.setEnabled(False)
        self.tsv_generate_ids_action.triggered.connect(self.generateUniqueIDs)
        self.tsv_actions_menu.addAction(self.tsv_generate_ids_action)

        self.tsv_detect_rep_action = QAction("Detect repeats", self)
        self.tsv_detect_rep_action.triggered.connect(self.detectRepeatedSequences)
        self.tsv_actions_menu.addAction(self.tsv_detect_rep_action)

        self.tsv_save_action = QAction("Save changes", self)
        self.tsv_save_action.setEnabled(False)
        self.tsv_save_action.triggered.connect(self.applyMappingChanges)
        self.tsv_actions_menu.addAction(self.tsv_save_action)

        self.tsv_actions_button.setMenu(self.tsv_actions_menu)
        metadata_toolbar.addWidget(self.tsv_actions_button)
        metadata_toolbar.addStretch()
        metadata_layout.addLayout(metadata_toolbar)
        self.mapping_table = AutoFillTableWidget()
        # Expose immutable DICOM metadata (StudyDescription, FamilyName,
        # PatientID) alongside the editable identifiers so users can see the
        # original values while editing BIDS-specific fields.
        self.mapping_table.setColumnCount(16)
        self.mapping_table.setHorizontalHeaderLabels([
            "include",
            "source_folder",
            "StudyDescription",
            "FamilyName",
            "PatientID",
            "BIDS_name",
            "subject",
            "GivenName",
            "session",
            "sequence",
            "Proposed BIDS name",
            "series_uid",
            "acq_time",
            "rep",
            "modality",
            "modality_bids",
        ])
        hdr = self.mapping_table.horizontalHeader()
        hdr.setSectionResizeMode(QHeaderView.ResizeToContents)
        hdr.setStretchLastSection(True)
        self.mapping_table.verticalHeader().setVisible(False)
        # Keep BIDS name edits constrained by the delegate despite the shifted
        # column indices introduced above.
        self.mapping_table.setItemDelegateForColumn(5, SubjectDelegate(self.mapping_table))
        self.mapping_table.itemChanged.connect(self._updateDetectRepeatEnabled)
        self.mapping_table.itemChanged.connect(self._onMappingItemChanged)
        metadata_layout.addWidget(self.mapping_table)

        self.tsv_tabs.addTab(metadata_tab, "Scanned metadata")

        # --- Suffix dictionary tab ---
        dict_tab = QWidget()
        dict_layout = QVBoxLayout(dict_tab)
        toggle_row = QHBoxLayout()
        self.use_custom_patterns_box = QCheckBox("Use custom suffix patterns")
        self.use_custom_patterns_box.toggled.connect(self._on_custom_toggle)
        toggle_row.addWidget(self.use_custom_patterns_box)
        toggle_row.addStretch()
        dict_layout.addLayout(toggle_row)

        self.seq_tabs_widget = QTabWidget()
        dict_layout.addWidget(self.seq_tabs_widget)
        dict_btn_row = QHBoxLayout()
        dict_btn_row.addStretch()
        self.seq_apply_button = QPushButton("Apply")
        self.seq_apply_button.clicked.connect(self.applySequenceDictionary)
        dict_btn_row.addWidget(self.seq_apply_button)
        self.seq_save_button = QPushButton("Save")
        self.seq_save_button.clicked.connect(self.saveSequenceDictionary)
        dict_btn_row.addWidget(self.seq_save_button)
        restore_btn = QPushButton("Restore defaults")
        restore_btn.clicked.connect(self.restoreSequenceDefaults)
        dict_btn_row.addWidget(restore_btn)
        dict_btn_row.addStretch()
        dict_layout.addLayout(dict_btn_row)

        self.tsv_tabs.addTab(dict_tab, "Suffix dictionary")
        self.loadSequenceDictionary()

        self.tsv_scroll = ShrinkableScrollArea()
        self.tsv_scroll.setWidgetResizable(True)
        self.tsv_scroll.setWidget(self.tsv_group)
        self.tsv_container = QWidget()
        tsv_container_layout = QVBoxLayout(self.tsv_container)
        tsv_container_layout.setContentsMargins(0, 0, 0, 0)
        tsv_container_layout.addWidget(self.tsv_scroll)

        self.left_split.addWidget(self.tsv_container)

        self.filter_group = QGroupBox("Filter")
        modal_layout = QVBoxLayout(self.filter_group)
        self.modal_tabs = QTabWidget()
        full_tab = QWidget()
        full_layout = QVBoxLayout(full_tab)
        self.full_tree = QTreeWidget()
        self.full_tree.setColumnCount(1)
        self.full_tree.setHeaderLabels(["BIDS Modality"])
        hdr = self.full_tree.header()
        for i in range(self.full_tree.columnCount()):
            hdr.setSectionResizeMode(i, QHeaderView.Interactive)
        for i in range(self.full_tree.columnCount()):
            self.full_tree.resizeColumnToContents(i)
        full_layout.addWidget(self.full_tree)
        self.modal_tabs.addTab(full_tab, "General view")

        specific_tab = QWidget()
        specific_layout = QVBoxLayout(specific_tab)
        self.specific_tree = QTreeWidget()
        self.specific_tree.setColumnCount(3)
        self.specific_tree.setHeaderLabels(["Study/Subject", "Files", "Time"])
        s_hdr = self.specific_tree.header()
        for i in range(self.specific_tree.columnCount()):
            s_hdr.setSectionResizeMode(i, QHeaderView.Interactive)
        for i in range(self.specific_tree.columnCount()):
            self.specific_tree.resizeColumnToContents(i)
        specific_layout.addWidget(self.specific_tree)
        self.last_rep_box = QCheckBox("Only last repeats")
        self.last_rep_box.setEnabled(False)
        self.last_rep_box.toggled.connect(self._onLastRepToggled)
        specific_layout.addWidget(self.last_rep_box)
        self.modal_tabs.addTab(specific_tab, "Specific view")

        naming_tab = QWidget()
        naming_layout = QVBoxLayout(naming_tab)
        self.naming_table = QTableWidget()
        self.naming_table.setColumnCount(3)
        self.naming_table.setHorizontalHeaderLabels(["Study", "Given name", "BIDS name"])
        n_hdr = self.naming_table.horizontalHeader()
        for i in range(self.naming_table.columnCount()):
            n_hdr.setSectionResizeMode(i, QHeaderView.Interactive)
        n_hdr.setStretchLastSection(True)
        for i in range(self.naming_table.columnCount()):
            self.naming_table.resizeColumnToContents(i)
        self.naming_table.setItemDelegateForColumn(2, SubjectDelegate(self.naming_table))
        naming_layout.addWidget(self.naming_table)
        self.naming_table.itemChanged.connect(self._onNamingEdited)
        self.name_choice = QComboBox()
        self.name_choice.addItems(["Use BIDS names", "Use given names"])
        self.name_choice.setEnabled(False)
        self.name_choice.currentIndexChanged.connect(self._onNameChoiceChanged)
        naming_layout.addWidget(self.name_choice)
        self.modal_tabs.addTab(naming_tab, "Edit naming")

        # Always Exclude tab
        exclude_tab = QWidget()
        exclude_layout = QVBoxLayout(exclude_tab)
        self.exclude_table = QTableWidget()
        self.exclude_table.setColumnCount(2)
        self.exclude_table.setHorizontalHeaderLabels(["Active", "Pattern"])
        ex_hdr = self.exclude_table.horizontalHeader()
        ex_hdr.setSectionResizeMode(0, QHeaderView.ResizeToContents)
        ex_hdr.setSectionResizeMode(1, QHeaderView.Stretch)
        exclude_layout.addWidget(self.exclude_table)

        ex_add_row = QHBoxLayout()
        self.exclude_edit = QLineEdit()
        ex_add_row.addWidget(self.exclude_edit)
        ex_add_btn = QPushButton("Add")
        ex_add_btn.clicked.connect(self._exclude_add)
        ex_add_row.addWidget(ex_add_btn)
        exclude_layout.addLayout(ex_add_row)

        ex_save_btn = QPushButton("Save")
        ex_save_btn.clicked.connect(self.saveExcludePatterns)
        exclude_layout.addWidget(ex_save_btn, alignment=Qt.AlignRight)
        self.modal_tabs.addTab(exclude_tab, "Always exclude")

        # Load saved exclude patterns now that the table exists
        self.loadExcludePatterns()

        header_row_filter = QHBoxLayout()
        self.filter_detach_button = QPushButton("»")
        self.filter_detach_button.setFixedWidth(20)
        self.filter_detach_button.setFixedHeight(20)
        self.filter_detach_button.clicked.connect(self.detachFilterWindow)
        self.filter_detach_button.setFocusPolicy(Qt.NoFocus)
        header_row_filter.addStretch()
        header_row_filter.addWidget(self.filter_detach_button)
        modal_layout.addLayout(header_row_filter)
        modal_layout.addWidget(self.modal_tabs)

        self.filter_scroll = ShrinkableScrollArea()
        self.filter_scroll.setWidgetResizable(True)
        self.filter_scroll.setWidget(self.filter_group)
        self.filter_container = QWidget()
        filter_container_layout = QVBoxLayout(self.filter_container)
        filter_container_layout.setContentsMargins(0, 0, 0, 0)
        filter_container_layout.addWidget(self.filter_scroll)

        self.right_split.addWidget(self.filter_container)
        self.left_split.setStretchFactor(0, 1)
        self.left_split.setStretchFactor(1, 1)
        self.right_split.setStretchFactor(0, 1)
        self.right_split.setStretchFactor(1, 1)

        self.preview_group = QGroupBox("Preview")
        preview_layout = QVBoxLayout(self.preview_group)
        self.preview_tabs = QTabWidget()

        text_tab = QWidget()
        text_lay = QVBoxLayout(text_tab)
        self.preview_text = QTreeWidget()
        self.preview_text.setColumnCount(2)
        self.preview_text.setHeaderLabels(["BIDS Path", "Original Sequence"])
        text_lay.addWidget(self.preview_text)
        self.preview_tabs.addTab(text_tab, "Text")

        tree_tab = QWidget()
        tree_lay = QVBoxLayout(tree_tab)
        self.preview_tree = QTreeWidget()
        self.preview_tree.setColumnCount(2)
        self.preview_tree.setHeaderLabels(["BIDS Structure", "Original Sequence"])
        tree_lay.addWidget(self.preview_tree)
        self.preview_tabs.addTab(tree_tab, "Tree")

        header_row_preview = QHBoxLayout()
        self.preview_detach_button = QPushButton("»")
        self.preview_detach_button.setFixedWidth(20)
        self.preview_detach_button.setFixedHeight(20)
        self.preview_detach_button.clicked.connect(self.detachPreviewWindow)
        self.preview_detach_button.setFocusPolicy(Qt.NoFocus)
        header_row_preview.addStretch()
        header_row_preview.addWidget(self.preview_detach_button)
        preview_layout.addLayout(header_row_preview)
        preview_layout.addWidget(self.preview_tabs)
        self.preview_button = QPushButton("Preview")
        self.preview_button.clicked.connect(self.generatePreview)
        preview_layout.addWidget(self.preview_button)

        btn_row = QHBoxLayout()
        self.run_button = QPushButton("Run")
        self.run_button.clicked.connect(self.runFullConversion)
        self.run_stop_button = QPushButton("Stop")
        self.run_stop_button.setEnabled(False)
        self.run_stop_button.clicked.connect(self.stopConversion)
        btn_row.addStretch()
        btn_row.addWidget(self.run_button)
        btn_row.addWidget(self.run_stop_button)
        btn_row.addStretch()

        # Combine preview panel and run button so the splitter keeps the
        # original layout but allows resizing versus the log output.
        self.preview_container = QWidget()
        pv_lay = QVBoxLayout(self.preview_container)
        pv_lay.setContentsMargins(0, 0, 0, 0)
        pv_lay.setSpacing(6)
        self.preview_scroll = ShrinkableScrollArea()
        self.preview_scroll.setWidgetResizable(True)
        self.preview_scroll.setWidget(self.preview_group)
        pv_lay.addWidget(self.preview_scroll)
        pv_lay.addLayout(btn_row)

        log_group = QGroupBox("Log Output")
        log_layout = QVBoxLayout(log_group)
        self.terminal_cb = QCheckBox("Show output in terminal")
        log_layout.addWidget(self.terminal_cb)
        if sys.platform == "win32":
            # Always show terminal output on Windows and hide the option
            self.terminal_cb.setChecked(True)
            self.terminal_cb.setVisible(False)
        self.log_text = QTextEdit()
        self.log_text.setReadOnly(True)
        self.log_text.document().setMaximumBlockCount(1000)
        log_layout.addWidget(self.log_text)
        self.spinner_label = QLabel()
        self.spinner_label.setAlignment(Qt.AlignLeft)
        self.spinner_label.hide()
        log_layout.addWidget(self.spinner_label)

        self.left_split.addWidget(self.preview_container)
        self.right_split.addWidget(log_group)

        splitter = QSplitter()
        splitter.addWidget(self.left_split)
        splitter.addWidget(self.right_split)
        splitter.setStretchFactor(0, 1)
        splitter.setStretchFactor(1, 1)

        main_layout.addWidget(splitter, 1)

        self.tabs.addTab(self.convert_tab, "Converter")

    def _add_preview_path(self, parts, orig_seq):
        """Insert path components into the preview tree, storing ``orig_seq`` on the leaf."""
        # ``parts`` is a sequence of folder/file names comprising a BIDS path.
        parent = self.preview_tree.invisibleRootItem()
        for idx, part in enumerate(parts):
            match = None
            for i in range(parent.childCount()):
                child = parent.child(i)
                if child.text(0) == part:
                    match = child
                    break
            if match is None:
                match = QTreeWidgetItem([part, ""])  # second column filled on leaf
                parent.addChild(match)
            parent = match
            if idx == len(parts) - 1:
                parent.setText(1, orig_seq)

    def generatePreview(self):
        logging.info("generatePreview → Building preview tree …")
        """Populate preview tabs based on checked sequences."""
        self.preview_text.clear()
        self.preview_tree.clear()
        multi_study = len(self.study_set) > 1

        selected = []
        for i in range(self.mapping_table.rowCount()):
            if self.mapping_table.item(i, 0).checkState() == Qt.Checked:
                selected.append(self.row_info[i])

        rep_counts = defaultdict(int)
        for info in selected:
            subj_key = info['bids'] if self.use_bids_names else f"sub-{info['given']}"
            key = (subj_key, info['ses'], info['seq'])
            rep_counts[key] += 1

        for info in selected:
            subj = info['bids'] if self.use_bids_names else f"sub-{info['given']}"
            study = info['study']
            ses = info['ses']
            modb = info['modb']
            seq = info['seq']

            # Preview for DWI derivative maps moved to derivatives/
            tag = None
            if modb == 'dwi':
                seq_low = seq.lower()
                for t in ("adc", "fa", "tracew", "colfa"):
                    if t in seq_low:
                        tag = t.upper()
                        break
            if tag:
                path_parts = []
                if multi_study:
                    path_parts.append(study)
                path_parts.extend(["derivatives", DERIVATIVES_PIPELINE_NAME, subj, ses, "dwi"])
                fname_prefix = "_".join([p for p in [subj, ses] if p])
                fname = f"{fname_prefix}_desc-{tag}_dwi.nii.gz"
                full = [p for p in path_parts if p] + [fname]
                self.preview_text.addTopLevelItem(QTreeWidgetItem(["/".join(full), seq]))
                self._add_preview_path(full, seq)
                continue

            prop_dt = info.get('prop_dt')
            prop_base = info.get('prop_base')
            if prop_dt and prop_base:
                path_parts = []
                if multi_study:
                    path_parts.append(study)
                path_parts.extend([subj, ses, prop_dt])
                files = [f"{prop_base}.nii.gz"]
                if prop_base.endswith("_physio"):
                    files = [f"{prop_base}.tsv", f"{prop_base}.json"]
                for fname in files:
                    full = [p for p in path_parts if p] + [fname]
                    self.preview_text.addTopLevelItem(QTreeWidgetItem(["/".join(full), seq]))
                    self._add_preview_path(full, seq)
                continue

            path_parts = []
            if multi_study:
                path_parts.append(study)
            path_parts.extend([subj, ses, modb])

            base_parts = [subj, ses, seq]
            key = (subj, ses, seq)
            if rep_counts[key] > 1 and info['rep']:
                base_parts.append(f"rep-{info['rep']}")
            base = _dedup_parts(*base_parts)

            if modb == "fmap":
                for suffix in ["magnitude1", "magnitude2", "phasediff"]:
                    fname = f"{base}_{suffix}.nii.gz"
                    full = path_parts + [fname]
                    self.preview_text.addTopLevelItem(QTreeWidgetItem(["/".join(full), seq]))
                    self._add_preview_path(full, seq)
            else:
                fname = f"{base}.nii.gz"
                full = path_parts + [fname]
                self.preview_text.addTopLevelItem(QTreeWidgetItem(["/".join(full), seq]))
                self._add_preview_path(full, seq)

        self.preview_text.expandAll()
        self.preview_tree.expandAll()

    # (Rest of code remains unchanged)

    def initEditTab(self):
        """
        Set up Edit tab to embed the full functionality of bids_editor_ancpbids.
        """
        # This tab provides a file browser, statistics viewer and the metadata
        # editor used to inspect and modify BIDS sidecars.  It mirrors the
        # standalone "bids-editor" utility but is embedded in this application.
        self.edit_tab = QWidget()
        edit_layout = QVBoxLayout(self.edit_tab)
        edit_layout.setContentsMargins(10, 10, 10, 10)
        edit_layout.setSpacing(8)

        # Internal menu bar for Edit features
        menu = QMenuBar()
        menu.setSizePolicy(QSizePolicy.Expanding, QSizePolicy.Fixed)
        menu.setMaximumHeight(24)
        file_menu = menu.addMenu("File")
        open_act = QAction("Open BIDS…", self)
        open_act.triggered.connect(self.openBIDSForEdit)
        file_menu.addAction(open_act)
        tools_menu = menu.addMenu("Tools")
        rename_act = QAction("Batch Rename…", self)
        rename_act.triggered.connect(self.launchBatchRename)
        tools_menu.addAction(rename_act)

        intended_act = QAction("Set Intended For…", self)
        intended_act.triggered.connect(self.launchIntendedForEditor)
        tools_menu.addAction(intended_act)

        refresh_act = QAction("Refresh scans.tsv", self)
        refresh_act.triggered.connect(self.refreshScansTsv)
        tools_menu.addAction(refresh_act)

        ignore_act = QAction("Edit .bidsignore…", self)
        ignore_act.triggered.connect(self.launchBidsIgnore)
        tools_menu.addAction(ignore_act)
        edit_layout.addWidget(menu)

        # Splitter between left (tree & stats) and right (metadata)
        splitter = QSplitter()
        splitter.setHandleWidth(4)

        # Left panel: BIDSplorer and BIDStatistics
        left_panel = QWidget()
        left_layout = QVBoxLayout(left_panel)
        left_layout.setContentsMargins(0, 0, 0, 0)
        left_layout.setSpacing(6)

        left_layout.addWidget(QLabel('<b>BIDSplorer</b>'))
        self.model = QFileSystemModel()
        self.model.setRootPath("")
        self.tree = QTreeView()
        self.tree.setModel(self.model)
        self.tree.setEditTriggers(QAbstractItemView.EditKeyPressed | QAbstractItemView.SelectedClicked)
        self.tree.setColumnHidden(1, True)
        self.tree.setColumnHidden(3, True)
        hdr = self.tree.header()
        hdr.setSectionResizeMode(0, QHeaderView.Interactive)
        hdr.setSectionResizeMode(2, QHeaderView.Interactive)
        left_layout.addWidget(self.tree)
        self.tree.clicked.connect(self.onTreeClicked)

        left_layout.addWidget(QLabel('<b>BIDStatistics</b>'))
        self.stats = QTreeWidget()
        self.stats.setHeaderLabels(["Metric", "Value"])
        self.stats.setAlternatingRowColors(True)
        s_hdr = self.stats.header()
        s_hdr.setSectionResizeMode(0, QHeaderView.Interactive)
        s_hdr.setSectionResizeMode(1, QHeaderView.Interactive)
        left_layout.addWidget(self.stats)

        splitter.addWidget(left_panel)

        # Right panel: MetadataViewer (reused from original)
        self.viewer = MetadataViewer()
        splitter.addWidget(self.viewer)
        splitter.setStretchFactor(1, 2)

        edit_layout.addWidget(splitter)
        self.tabs.addTab(self.edit_tab, "Editor")

    def selectDicomDir(self):
        """Select the raw DICOM input directory."""
        directory = QFileDialog.getExistingDirectory(self, "Select DICOM Directory")
        if directory:
            self.dicom_dir = directory
            self.dicom_dir_edit.setText(directory)

    def selectBIDSOutDir(self):
        """Select (or create) the BIDS output directory."""
        directory = QFileDialog.getExistingDirectory(self, "Select/Create BIDS Output Directory")
        if directory:
            self.bids_out_dir = directory
            self.bids_out_edit.setText(directory)
            self.loadExcludePatterns()

    def selectAndLoadTSV(self):
        """Choose an existing TSV and load it into the table."""
        path, _ = QFileDialog.getOpenFileName(self, "Select TSV", self.bids_out_dir or "", "TSV Files (*.tsv)")
        if path:
            self.tsv_path = path
            self.tsv_name_edit.setText(os.path.basename(path))
            self.loadMappingTable()

    def _open_sort_dialog(self) -> None:
        """Display a dialog allowing the user to configure a multi-level sort."""

        if self.mapping_table.rowCount() <= 1:
            QMessageBox.information(self, "Nothing to sort", "Load multiple rows before sorting.")
            return

        headers = []
        for col in range(self.mapping_table.columnCount()):
            header_item = self.mapping_table.horizontalHeaderItem(col)
            if header_item is not None:
                headers.append(header_item.text())

        dialog = MappingSortDialog(headers, self)
        if dialog.exec_() != QDialog.Accepted:
            return

        instructions = dialog.sort_instructions()
        if not instructions:
            QMessageBox.information(self, "No columns selected", "Select at least one column to sort by.")
            return

        self._apply_mapping_sort(instructions)

    def _apply_mapping_sort(self, instructions: list[tuple[str, bool]]) -> None:
        """Reorder the mapping table using ``instructions`` as sort keys."""

        column_lookup: dict[str, int] = {}
        for idx in range(self.mapping_table.columnCount()):
            header_item = self.mapping_table.horizontalHeaderItem(idx)
            if header_item is not None:
                column_lookup[header_item.text()] = idx

        # Translate column names back into indices, ignoring stale entries.
        order = [(column_lookup.get(name), asc) for name, asc in instructions if name in column_lookup]
        order = [(idx, asc) for idx, asc in order if idx is not None]
        if not order:
            return

        row_count = self.mapping_table.rowCount()
        col_count = self.mapping_table.columnCount()
        rows: list[dict[str, Any]] = []
        for row in range(row_count):
            row_items: list[QTableWidgetItem] = []
            sort_values: list[tuple[Any, ...]] = []
            for col in range(col_count):
                item = self.mapping_table.item(row, col)
                if item is not None:
                    cloned = item.clone()
                else:
                    cloned = QTableWidgetItem()
                if col == 0:
                    # Preserve checkbox behaviour in the include column.
                    cloned.setFlags((cloned.flags() | Qt.ItemIsUserCheckable) & ~Qt.ItemIsEditable)
                    state = item.checkState() if item is not None else Qt.Unchecked
                    cloned.setCheckState(state)
                    sort_value = (0, 1 if state == Qt.Checked else 0)
                else:
                    text = item.text() if item is not None else ""
                    sort_value = self._coerce_sort_value(text)
                row_items.append(cloned)
                sort_values.append(sort_value)
            info = self.row_info[row] if row < len(self.row_info) else {}
            rows.append(
                {
                    "items": row_items,
                    "sort_values": sort_values,
                    "row_info": info,
                    "original_index": row,
                }
            )

        def _compare(left: dict[str, Any], right: dict[str, Any]) -> int:
            for col_idx, ascending in order:
                l_val = left["sort_values"][col_idx]
                r_val = right["sort_values"][col_idx]
                if l_val == r_val:
                    continue
                if l_val < r_val:
                    return -1 if ascending else 1
                return 1 if ascending else -1
            return 0

        sorted_rows = sorted(rows, key=cmp_to_key(_compare))
        new_order = [row["original_index"] for row in sorted_rows]
        if new_order == list(range(len(sorted_rows))):
            return  # Already sorted

        previous_loading = self._loading_mapping_table
        self._loading_mapping_table = True
        self.mapping_table.blockSignals(True)
        self.mapping_table.setRowCount(0)
        for row_data in sorted_rows:
            idx = self.mapping_table.rowCount()
            self.mapping_table.insertRow(idx)
            for col_idx, item in enumerate(row_data["items"]):
                self.mapping_table.setItem(idx, col_idx, item)
        self.mapping_table.blockSignals(False)
        self._loading_mapping_table = previous_loading

        # Keep auxiliary structures synchronised with the new row order.
        self.row_info = [row["row_info"] for row in sorted_rows]
        if self.inventory_df is not None:
            try:
                self.inventory_df = self.inventory_df.iloc[new_order].reset_index(drop=True)
            except Exception:
                pass

        self._rebuild_lookup_maps()
        self._schedule_mapping_refresh()

        if hasattr(self, "log_text"):
            summary = ", ".join(
                f"{name} ({'Ascending' if asc else 'Descending'})" for name, asc in instructions
            )
            self.log_text.append(f"Sorted metadata table by {summary}.")

    @staticmethod
    def _coerce_sort_value(value: str) -> tuple[Any, ...]:
        """Return a comparable tuple for ``value`` suitable for sorting."""

        text = value.strip()
        if not text:
            return (5, "")

        try:
            numeric = Decimal(text)
            return (1, numeric)
        except (InvalidOperation, ValueError):
            pass

        fmt = guess_datetime_format(text)
        if fmt:
            try:
                dt_value = pd.to_datetime(text, errors="raise")
                return (2, dt_value.to_pydatetime())
            except Exception:
                pass

        lowered = text.lower()
        return (3, lowered, text)

    def detachTSVWindow(self):
        """Detach the scanned data viewer into a separate window."""
        if getattr(self, "tsv_dialog", None):
            self.tsv_dialog.activateWindow()
            return
        self.tsv_dialog = QDialog(self, flags=Qt.Window)
        self.tsv_dialog.setWindowTitle("Scanned data viewer")
        lay = QVBoxLayout(self.tsv_dialog)
        self.tsv_container.setParent(None)
        lay.addWidget(self.tsv_container)
        self.tsv_dialog.finished.connect(self._reattachTSVWindow)
        self.tsv_dialog.showMaximized()

    def _reattachTSVWindow(self, *args):
        self.tsv_container.setParent(None)
        self.left_split.insertWidget(0, self.tsv_container)
        self.tsv_dialog = None

    def detachFilterWindow(self):
        """Detach the filter panel into a separate window."""
        if getattr(self, "filter_dialog", None):
            self.filter_dialog.activateWindow()
            return
        self.filter_dialog = QDialog(self, flags=Qt.Window)
        self.filter_dialog.setWindowTitle("Filter")
        lay = QVBoxLayout(self.filter_dialog)
        self.filter_container.setParent(None)
        lay.addWidget(self.filter_container)
        self.filter_dialog.finished.connect(self._reattachFilterWindow)
        self.filter_dialog.showMaximized()

    def _reattachFilterWindow(self, *args):
        self.filter_container.setParent(None)
        # Insert after the TSV panel but before preview_container
        self.right_split.insertWidget(0, self.filter_container)
        self.filter_dialog = None

    def detachPreviewWindow(self):
        """Detach the preview panel into a separate window."""
        if getattr(self, "preview_dialog", None):
            self.preview_dialog.activateWindow()
            return
        self.preview_dialog = QDialog(self, flags=Qt.Window)
        self.preview_dialog.setWindowTitle("Preview")
        lay = QVBoxLayout(self.preview_dialog)
        self.preview_container.setParent(None)
        lay.addWidget(self.preview_container)
        self.preview_dialog.finished.connect(self._reattachPreviewWindow)
        self.preview_dialog.showMaximized()

    def _reattachPreviewWindow(self, *args):
        self.preview_container.setParent(None)
        if self.left_split.indexOf(self.tsv_container) == -1:
            self.left_split.addWidget(self.preview_container)
        else:
            self.left_split.insertWidget(1, self.preview_container)
        self.preview_dialog = None

    def runInventory(self):
        logging.info("runInventory → Generating TSV …")
        """
        Scan DICOMs and generate subject_summary.tsv in the selected output directory.
        """
        if not self.dicom_dir or not os.path.isdir(self.dicom_dir):
            QMessageBox.warning(self, "Invalid DICOM Directory", "Please select a valid DICOM input directory.")
            return
        if not self.bids_out_dir:
            QMessageBox.warning(self, "No BIDS Output Directory", "Please select a BIDS output directory.")
            return

        os.makedirs(self.bids_out_dir, exist_ok=True)

        name = self.tsv_name_edit.text().strip() or "subject_summary.tsv"
        self.tsv_path = os.path.join(self.bids_out_dir, name)

        # Run dicom_inventory asynchronously
        if self.inventory_process and self.inventory_process.state() != QProcess.NotRunning:
            return

        # Clear the log so each scan run starts with a fresh history for the
        # user.
        self.log_text.clear()
        self.log_text.append("Starting TSV generation…")
        self.tsv_button.setEnabled(False)
        self.tsv_stop_button.setEnabled(True)
        self._start_spinner("Scanning files")
        self.inventory_process = QProcess(self)
        if self.terminal_cb.isChecked():
            # Forward stdout and stderr when the user wants to see terminal output
            self.inventory_process.setProcessChannelMode(QProcess.ForwardedChannels)
        else:
            # Discard output to avoid hangs on Windows when not showing the terminal
            self.inventory_process.setStandardOutputFile(QProcess.nullDevice())
            self.inventory_process.setStandardErrorFile(QProcess.nullDevice())
        self.inventory_process.finished.connect(self._inventoryFinished)
        args = [
            "-m",
            "bids_manager.dicom_inventory",
            self.dicom_dir,
            self.tsv_path,
            "--jobs",
            str(self.num_cpus),
        ]
        self.inventory_process.start(sys.executable, args)

    # ------------------------------------------------------------------
    # Helpers for detecting and reorganising multiple sessions in a
    # single folder
    # ------------------------------------------------------------------
    def _find_conflicting_studies(self, root_dir: str, n_jobs: int = 1) -> dict:
        """Return folders containing more than one StudyInstanceUID.

        Parameters
        ----------
        root_dir : str
            Top level directory that may contain mixed-session folders.

        Returns
        -------
        dict
            Mapping of folder path → {study_uid: [file1, file2, ...]} for
            folders that contain DICOMs from multiple sessions.
        """

        conflicts: dict[str, dict[str, list[str]]] = {}

        # Gather the folders containing DICOM files so we can evaluate them in
        # parallel without paying the scheduling cost for empty directories.
        folders_to_scan: List[Tuple[str, List[str]]] = []
        for folder, _dirs, files in os.walk(root_dir):
            dicom_files: List[str] = []
            for fname in files:
                fpath = os.path.join(folder, fname)
                if is_dicom_file(fpath):
                    dicom_files.append(fpath)
            if dicom_files:
                folders_to_scan.append((folder, dicom_files))

        def _scan_folder(data: Tuple[str, List[str]]) -> Optional[Tuple[str, Dict[str, List[str]]]]:
            folder, dicom_files = data
            study_map: Dict[str, List[str]] = {}
            for fpath in dicom_files:
                try:
                    ds = pydicom.dcmread(
                        fpath,
                        stop_before_pixels=True,
                        specific_tags=["StudyInstanceUID"],
                    )
                    uid = str(getattr(ds, "StudyInstanceUID", "")).strip()
                except Exception:
                    # Maintain the previous best-effort behaviour: unreadable
                    # files are skipped silently so the scan keeps running.
                    continue
                study_map.setdefault(uid, []).append(fpath)
            if len(study_map) > 1:
                return folder, study_map
            return None

        workers = max(1, n_jobs)
        if workers == 1:
            results = (_scan_folder(entry) for entry in folders_to_scan)
        else:
            # ``Parallel`` confines the evaluation to the configured number of
            # workers, matching the CPU limit used for the initial DICOM scan.
            results = Parallel(n_jobs=workers)(
                delayed(_scan_folder)(entry) for entry in folders_to_scan
            )

        for result in results:
            if result is None:
                continue
            folder, study_map = result
            conflicts[folder] = study_map

        return conflicts

    def _reorganize_conflicting_sessions(self, conflicts: dict) -> None:
        """Move files for **all** sessions into separate subfolders.

        This method ensures that each unique ``StudyInstanceUID`` found within a
        folder is placed in its own subdirectory.  Previously only the
        additional sessions were moved, leaving the first session's files in the
        root folder, which could lead to HeuDiConv processing multiple sessions
        together and crashing.  By relocating every session we guarantee a clean
        one-session-per-folder layout.

        Parameters
        ----------
        conflicts : dict
            Output of :meth:`_find_conflicting_studies` mapping folder paths to
            ``StudyInstanceUID`` → list of files.
        """

        for folder, uid_map in conflicts.items():
            # Iterate over each StudyInstanceUID and move its files into a
            # unique ``sessionX`` directory.
            for idx, (uid, files) in enumerate(uid_map.items(), start=1):
                # Determine a unique destination directory.  We increment the
                # numeric suffix if a folder with the same name already exists.
                new_dir = os.path.join(folder, f"session{idx}")
                suffix = idx
                while os.path.exists(new_dir):
                    suffix += 1
                    new_dir = os.path.join(folder, f"session{suffix}")
                os.makedirs(new_dir, exist_ok=True)

                # Move each file belonging to the current UID into ``new_dir``.
                for fpath in files:
                    shutil.move(fpath, os.path.join(new_dir, os.path.basename(fpath)))

                self.log_text.append(
                    f"Moved {len(files)} files with StudyInstanceUID {uid} to {new_dir}."
                )

    def _cleanup_conflict_worker(self) -> None:
        """Release resources used by the background conflict scanner."""

        if self._conflict_worker is not None:
            self._conflict_worker.deleteLater()
            self._conflict_worker = None
        if self._conflict_thread is not None:
            if self._conflict_thread.isRunning():
                self._conflict_thread.quit()
                self._conflict_thread.wait()
            self._conflict_thread.deleteLater()
            self._conflict_thread = None

    def _start_conflict_scan(self) -> None:
        """Check for mixed sessions without blocking the GUI thread."""

        if not self.dicom_dir or not os.path.isdir(self.dicom_dir):
            # Nothing to scan – proceed directly to loading the generated TSV.
            self.log_text.append("TSV generation finished.")
            self.loadMappingTable()
            return

        # Avoid launching multiple background scanners simultaneously.
        if self._conflict_thread is not None:
            if not self._conflict_thread.isRunning():
                self._cleanup_conflict_worker()
            else:
                return

        self._start_spinner("Checking sessions")
        self.log_text.append("Checking for multiple sessions in scan folders…")

        self._conflict_worker = _ConflictScannerWorker(
            self.dicom_dir,
            self._find_conflicting_studies,
            self.num_cpus,
        )
        self._conflict_thread = QThread(self)
        self._conflict_worker.moveToThread(self._conflict_thread)
        self._conflict_thread.started.connect(self._conflict_worker.run)
        self._conflict_worker.finished.connect(self._on_conflict_scan_finished)
        self._conflict_worker.failed.connect(self._on_conflict_scan_failed)
        self._conflict_thread.start()

    def _on_conflict_scan_finished(self, conflicts: dict) -> None:
        """Handle successful completion of the background conflict scan."""

        self._stop_spinner()
        self._cleanup_conflict_worker()
        if conflicts:
            folders = "\n".join(conflicts.keys())
            msg = (
                "Multiple sessions were detected in the following folders:\n"
                f"{folders}\n\n"
                "Would you like to move each session into its own subfolder?"
            )
            resp = QMessageBox.question(
                self,
                "Multiple sessions detected",
                msg,
                QMessageBox.Yes | QMessageBox.No,
            )
            if resp == QMessageBox.Yes:
                self._reorganize_conflicting_sessions(conflicts)
                # Re-run the inventory now that the folders have been separated.
                self.runInventory()
                return

        self.log_text.append("TSV generation finished.")
        self.loadMappingTable()

    def _on_conflict_scan_failed(self, error_message: str) -> None:
        """Fallback when conflict detection fails for any reason."""

        self._stop_spinner()
        self._cleanup_conflict_worker()
        logging.error("Conflict detection failed: %s", error_message)
        self.log_text.append("Failed to check for mixed sessions; continuing anyway.")
        self.log_text.append("TSV generation finished.")
        self.loadMappingTable()

    def _inventoryFinished(self):
        ok = self.inventory_process.exitCode() == 0 if self.inventory_process else False
        self.inventory_process = None
        self.tsv_button.setEnabled(True)
        self.tsv_stop_button.setEnabled(False)
        self._stop_spinner()
        if ok:
            self._start_conflict_scan()
        else:
            self.log_text.append("TSV generation failed.")

    def stopInventory(self):
        if self.inventory_process and self.inventory_process.state() != QProcess.NotRunning:
            pid = int(self.inventory_process.processId())
            _terminate_process_tree(pid)
            self.inventory_process = None
            self.tsv_button.setEnabled(True)
            self.tsv_stop_button.setEnabled(False)
            self._stop_spinner()
            self.log_text.append("TSV generation cancelled.")

    def applyMappingChanges(self):
        """Save edits in the scanned data table back to the TSV and refresh."""
        if not self.tsv_path or not os.path.isfile(self.tsv_path):
            return
        try:
            df = pd.read_csv(self.tsv_path, sep="\t", keep_default_na=False)
        except Exception as exc:
            QMessageBox.warning(self, "Error", f"Failed to load TSV: {exc}")
            return
        if df.shape[0] != self.mapping_table.rowCount():
            QMessageBox.warning(self, "Error", "Row count mismatch")
            return
        for i in range(self.mapping_table.rowCount()):
            df.at[i, "include"] = 1 if self.mapping_table.item(i, 0).checkState() == Qt.Checked else 0
            df.at[i, "source_folder"] = self.mapping_table.item(i, 1).text()
            study_item = self.mapping_table.item(i, 2)
            study_text = study_item.text() if study_item is not None else ""
            df.at[i, "StudyDescription"] = normalize_study_name(study_text.strip())
            df.at[i, "FamilyName"] = self.mapping_table.item(i, 3).text()
            df.at[i, "PatientID"] = self.mapping_table.item(i, 4).text()
            df.at[i, "BIDS_name"] = self.mapping_table.item(i, 5).text()
            df.at[i, "subject"] = self.mapping_table.item(i, 6).text()
            df.at[i, "GivenName"] = self.mapping_table.item(i, 7).text()
            df.at[i, "session"] = self.mapping_table.item(i, 8).text()
            df.at[i, "sequence"] = self.mapping_table.item(i, 9).text()
            df.at[i, "Proposed BIDS name"] = self.mapping_table.item(i, 10).text()
            df.at[i, "series_uid"] = self.mapping_table.item(i, 11).text()
            df.at[i, "acq_time"] = self.mapping_table.item(i, 12).text()
            df.at[i, "rep"] = self.mapping_table.item(i, 13).text()
            df.at[i, "modality"] = self.mapping_table.item(i, 14).text()
            df.at[i, "modality_bids"] = self.mapping_table.item(i, 15).text()

        # When editing the scanned data table we assume the user knows what
        # they are doing, so we do not enforce BIDS naming rules or uniqueness
        # here. Validation is still performed when editing via the naming table
        # and filter fields.
        try:
            df.to_csv(self.tsv_path, sep="\t", index=False)
        except Exception as exc:
            QMessageBox.critical(self, "Error", f"Failed to save TSV: {exc}")
            return
        self.loadMappingTable()

    def generateUniqueIDs(self):
        """Assign random 3-letter/3-digit IDs to subjects without an identifier."""
        # Load previously assigned IDs from all studies in the output directory
        existing: dict[str, dict[str, str]] = {}
        existing_ids: set[str] = set()
        out_dir = Path(self.bids_out_dir)
        if out_dir.is_dir():
            for study_dir in out_dir.iterdir():
                if not study_dir.is_dir():
                    continue
                s_path = study_dir / ".bids_manager" / "subject_summary.tsv"
                if s_path.exists():
                    try:
                        sdf = pd.read_csv(s_path, sep="\t", keep_default_na=False)
                        for _, row in sdf.iterrows():
                            study_desc = str(row.get("StudyDescription", "")).strip()
                            bids_name = str(row.get("BIDS_name", "")).strip()
                            sid = str(row.get("subject", "")).strip() or str(row.get("GivenName", "")).strip()
                            if study_desc and bids_name and sid:
                                existing.setdefault(study_desc, {})[bids_name] = sid
                                existing_ids.add(sid)
                    except Exception:
                        pass

        id_map: dict[tuple[str, str], str] = {}
        for i in range(self.mapping_table.rowCount()):
            bids = self.mapping_table.item(i, 5).text().strip()
            study = self.mapping_table.item(i, 2).text().strip()
            if not bids:
                continue

            subj_item = self.mapping_table.item(i, 6)
            given_item = self.mapping_table.item(i, 7)

            sid = None
            prior = existing.get(study, {}).get(bids)
            if prior and subj_item.text().strip() == "" and given_item.text().strip() == "":
                resp = QMessageBox.question(
                    self,
                    "Subject exists",
                    "This subject already exist in the study. Would you like to use the same unique ID?",
                    QMessageBox.Yes | QMessageBox.No,
                    QMessageBox.Yes,
                )
                if resp == QMessageBox.Yes:
                    sid = prior

            if sid is None:
                key = (study, bids)
                if key not in id_map:
                    id_map[key] = _random_subject_id(existing_ids | set(id_map.values()))
                sid = id_map[key]

            if subj_item.text().strip() == "":
                subj_item.setText(sid)
            if given_item.text().strip() == "":
                given_item.setText(sid)
            self.row_info[i]['given'] = given_item.text()
            existing_ids.add(sid)

        self._rebuild_lookup_maps()
        self._schedule_mapping_refresh()
        QTimer.singleShot(0, self.populateSpecificTree)
        QTimer.singleShot(0, self.generatePreview)
        QTimer.singleShot(0, self._updateDetectRepeatEnabled)
        QTimer.singleShot(0, self._updateMappingControlsEnabled)
        QTimer.singleShot(0, self._auto_apply_existing_study_mappings)

    def _updateDetectRepeatEnabled(self, _item=None):
        """Enable repeat detection when BIDS and Given names are filled."""
        if not hasattr(self, "tsv_detect_rep_action"):
            return
        enabled = self.mapping_table.rowCount() > 0
        if enabled:
            for r in range(self.mapping_table.rowCount()):
                bids = self.mapping_table.item(r, 5)
                given = self.mapping_table.item(r, 7)
                if bids is None or given is None or not bids.text().strip() or not given.text().strip():
                    enabled = False
                    break
        self.tsv_detect_rep_action.setEnabled(enabled)

    def _auto_apply_existing_study_mappings(self) -> None:
        """Queue a silent sync of BIDS names with existing output datasets."""

        # ``QTimer.singleShot`` triggers this helper outside of the current
        # signal handler, so keep the method lightweight and delegate the heavy
        # lifting to the shared implementation below.
        self._apply_existing_study_mappings(silent=True)

    def _apply_existing_study_mappings(self, *, silent: bool = True) -> None:
        """Align BIDS subject names with prior conversions stored on disk.

        Parameters
        ----------
        silent
            When ``True`` the method skips modal warnings if the BIDS output
            directory has not been configured yet.  This is the default for the
            automatic calls that happen after scans or when generating IDs.
        """

        out_dir = Path(self.bids_out_dir or "")
        if not out_dir.is_dir():
            if silent:
                logging.info(
                    "Skipping existing-study sync because no BIDS output "
                    "directory is available."
                )
            else:
                QMessageBox.warning(
                    self,
                    "No BIDS Output Directory",
                    "Please select a BIDS output directory.",
                )
            return

        if self.naming_table.rowCount() == 0:
            return

        # Gather the studies present in the naming table so we only touch the
        # datasets that are relevant for the current scan.
        studies: set[str] = set()
        for row in range(self.naming_table.rowCount()):
            study_item = self.naming_table.item(row, 0)
            if study_item is None:
                continue
            study_text = study_item.text().strip()
            if study_text:
                studies.add(study_text)

        if not studies:
            return

        # ``existing_by_given`` and ``existing_by_uid`` map (study, key) pairs
        # to the BIDS names already present on disk.  We keep track of both the
        # ``GivenName`` (which becomes the generated unique ID) and the
        # ``subject`` column written by the converter so that we can preserve
        # names even if only one identifier is available.
        existing_by_given: dict[tuple[str, str], str] = {}
        existing_by_uid: dict[tuple[str, str], str] = {}
        used_by_study: dict[str, set[str]] = {}
        has_existing: dict[str, bool] = {}

        for study in studies:
            safe = _safe_stem(str(study))
            s_path = out_dir / safe / ".bids_manager" / "subject_summary.tsv"
            has_existing[study] = s_path.exists()
            if not s_path.exists():
                continue
            try:
                df = pd.read_csv(s_path, sep="\t", keep_default_na=False)
            except Exception as exc:  # pragma: no cover - runtime resilience
                logging.warning("Failed to read %s: %s", s_path, exc)
                continue

            for _, row in df.iterrows():
                given_val = str(row.get("GivenName", "")).strip()
                bids_val = str(row.get("BIDS_name", "")).strip()
                uid_val = str(row.get("subject", "")).strip()
                if bids_val:
                    used_by_study.setdefault(study, set()).add(bids_val)
                if given_val and bids_val:
                    existing_by_given[(study, given_val)] = bids_val
                if uid_val and bids_val:
                    existing_by_uid[(study, uid_val)] = bids_val

        if not any(has_existing.values()):
            # Nothing to reconcile – leave the manually assigned names untouched.
            return

        self.naming_table.blockSignals(True)
        self.mapping_table.blockSignals(True)

        for row in range(self.naming_table.rowCount()):
            study_item = self.naming_table.item(row, 0)
            given_item = self.naming_table.item(row, 1)
            bids_item = self.naming_table.item(row, 2)
            if None in (study_item, given_item, bids_item):
                continue

            study = study_item.text().strip()
            given = given_item.text().strip()
            current = bids_item.text().strip()
            if not study:
                continue

            # Derive the subject unique ID from the mapping table if present.
            subject_uid = ""
            for idx, info in enumerate(self.row_info):
                if info['study'] == study and info['given'] == given:
                    subj_col = self.mapping_table.item(idx, 6)
                    if subj_col is not None:
                        subject_uid = subj_col.text().strip()
                    break

            used = used_by_study.setdefault(study, set()).copy()

            mapped = None
            if subject_uid:
                mapped = existing_by_uid.get((study, subject_uid))
            if mapped is None and given:
                mapped = existing_by_given.get((study, given))

            if mapped:
                new_bids = mapped
            elif not has_existing.get(study, False):
                new_bids = current
            else:
                if current and current not in used:
                    new_bids = current
                else:
                    new_bids = _next_numeric_id(used)

            if new_bids != current:
                bids_item.setText(new_bids)

            # Update downstream structures so future duplicate detection and
            # preview generation operate on the adjusted BIDS identifiers.
            used_by_study.setdefault(study, set()).add(new_bids)
            for idx, info in enumerate(self.row_info):
                if info['study'] == study and info['given'] == given:
                    info['bids'] = new_bids
                    table_item = self.mapping_table.item(idx, 5)
                    if table_item is not None:
                        table_item.setText(new_bids)

            key_for_map = given or subject_uid
            if key_for_map:
                self.existing_maps.setdefault(study, {})[key_for_map] = new_bids
            if subject_uid and subject_uid != given:
                self.existing_maps.setdefault(study, {})[subject_uid] = new_bids
            self.existing_used.setdefault(study, set()).add(new_bids)

        self.naming_table.blockSignals(False)
        self.mapping_table.blockSignals(False)

        self._rebuild_lookup_maps()
        QTimer.singleShot(0, self.populateModalitiesTree)
        QTimer.singleShot(0, self.populateSpecificTree)
        QTimer.singleShot(0, self.generatePreview)
        QTimer.singleShot(0, self._updateDetectRepeatEnabled)
        QTimer.singleShot(0, self._updateMappingControlsEnabled)

    def _updateMappingControlsEnabled(self):
        """Enable controls that require scanned data."""
        if not hasattr(self, "tsv_generate_ids_action"):
            return
        has_data = self.mapping_table.rowCount() > 0
        self.tsv_generate_ids_action.setEnabled(has_data)
        if hasattr(self, "tsv_sort_action"):
            self.tsv_sort_action.setEnabled(has_data)
        if hasattr(self, "tsv_save_action"):
            self.tsv_save_action.setEnabled(has_data)
        self.last_rep_box.setEnabled(has_data)
        self.name_choice.setEnabled(has_data)
        if not has_data:
            self.last_rep_box.setChecked(False)

    def _sync_row_info_from_table(self, row: int) -> None:
        """Update cached ``row_info`` details after an in-place table edit."""
        if not (0 <= row < len(self.row_info)):
            return

        def _text(col: int) -> str:
            item = self.mapping_table.item(row, col)
            return item.text().strip() if item is not None else ""

        info = self.row_info[row]
        info['study'] = _text(2)
        info['bids'] = _text(5)
        info['given'] = _text(7)
        info['ses'] = _text(8)
        info['seq'] = _text(9)
        info['rep'] = _text(13)
        info['mod'] = _text(14)
        info['modb'] = _text(15)

    def _schedule_mapping_refresh(self) -> None:
        """Queue UI updates that reflect the current mapping table."""
        QTimer.singleShot(0, self.populateModalitiesTree)
        QTimer.singleShot(0, self.populateSpecificTree)
        QTimer.singleShot(0, self.generatePreview)
        QTimer.singleShot(0, self._updateDetectRepeatEnabled)
        QTimer.singleShot(0, self._updateMappingControlsEnabled)

    def _update_study_set(self) -> None:
        """Recompute list of studies present in the mapping table."""
        self.study_set = set()
        for r in range(self.mapping_table.rowCount()):
            study_item = self.mapping_table.item(r, 2)
            if study_item is None:
                continue
            study_text = study_item.text().strip()
            if study_text:
                self.study_set.add(study_text)

    def _onMappingItemChanged(self, item):
        """Handle edits in the scanned data table."""
        if self._loading_mapping_table or item is None:
            return

        column = item.column()
        row = item.row()

        if column == 2:
            raw_text = item.text().strip()
            cleaned = normalize_study_name(raw_text)

            if cleaned != item.text():
                # Temporarily block signals so updating the text does not trigger
                # additional ``itemChanged`` notifications.
                self.mapping_table.blockSignals(True)
                item.setText(cleaned)
                self.mapping_table.blockSignals(False)

            self._sync_row_info_from_table(row)

            bids_item = self.mapping_table.item(row, 5)
            if bids_item is not None:
                bids_item.setData(Qt.UserRole, cleaned)

            self._update_study_set()
            self._rebuild_lookup_maps()
            self._schedule_mapping_refresh()
            return

        if column == 0:
            # Checkbox state changed; refresh dependent views.
            self._schedule_mapping_refresh()
            return

        if column in {5, 7, 8, 9, 13, 14, 15}:
            self._sync_row_info_from_table(row)
            self._rebuild_lookup_maps()
            self._schedule_mapping_refresh()

    def detectRepeatedSequences(self):
        """Detect repeated sequences within each subject and assign numbers."""
        if self.mapping_table.rowCount() == 0:
            return

        rows = []
        for i in range(self.mapping_table.rowCount()):
            rows.append({
                'StudyDescription': self.mapping_table.item(i, 2).text().strip(),
                'BIDS_name': self.mapping_table.item(i, 5).text().strip(),
                'session': self.mapping_table.item(i, 8).text().strip(),
                'modality_bids': self.mapping_table.item(i, 15).text().strip(),
                'modality': self.mapping_table.item(i, 14).text().strip(),
                'sequence': self.mapping_table.item(i, 9).text().strip(),
                'acq_time': self.mapping_table.item(i, 12).text().strip(),
            })

        df = pd.DataFrame(rows)
        df['acq_sort'] = pd.to_numeric(df['acq_time'].str.replace(':', ''), errors='coerce')
        key_cols = ['StudyDescription', 'BIDS_name', 'session', 'modality_bids', 'modality', 'sequence']
        df.sort_values(['acq_sort'], inplace=True)
        df['rep'] = df.groupby(key_cols).cumcount() + 1
        counts = df.groupby(key_cols)['rep'].transform('count')
        df.loc[counts == 1, 'rep'] = ''
        df.loc[(counts > 1) & (df['rep'] == 1), 'rep'] = ''

        for i in range(self.mapping_table.rowCount()):
            val = df.at[i, 'rep']
            self.mapping_table.item(i, 13).setText(str(val) if str(val) else '')
            self.row_info[i]['rep'] = str(val) if str(val) else ''

        self._rebuild_lookup_maps()
        QTimer.singleShot(0, self.populateModalitiesTree)
        QTimer.singleShot(0, self.populateSpecificTree)
        QTimer.singleShot(0, self.generatePreview)

    def scanExistingStudies(self):
        """Manually trigger a sync with existing converted studies."""

        # Keep a public wrapper so automated tests and power users can still
        # force a rescan from the console if needed.  The heavy lifting is
        # performed by :meth:`_apply_existing_study_mappings` which is also
        # used by the automated workflows.
        self._apply_existing_study_mappings(silent=False)


    def loadMappingTable(self):
        logging.info("loadMappingTable → Loading TSV into table …")
        """
        Load the generated TSV into the mapping_table for user editing.
        Columns: include, source_folder, StudyDescription, FamilyName,
        PatientID, BIDS_name, subject, GivenName, session, sequence,
        Proposed BIDS name, series_uid, acq_time, rep, modality, modality_bids
        """
        if not self.tsv_path or not os.path.isfile(self.tsv_path):
            return

        self._loading_mapping_table = True
        try:
            df = pd.read_csv(self.tsv_path, sep="\t", keep_default_na=False)
            preview_map = _compute_bids_preview(df, self._schema)
            df["proposed_datatype"] = [preview_map.get(i, ("", ""))[0] for i in df.index]
            df["proposed_basename"] = [preview_map.get(i, ("", ""))[1] for i in df.index]

            def _prop_path(r):
                base = r.get("proposed_basename")
                dt = r.get("proposed_datatype")
                if not base:
                    return ""
                ext = ".tsv" if str(base).endswith("_physio") else ".nii.gz"
                return f"{dt}/{base}{ext}"

            df["Proposed BIDS name"] = df.apply(_prop_path, axis=1)
            self.inventory_df = df

            # ----- load existing mappings without altering the TSV -----
            self.existing_maps = {}
            self.existing_used = {}
            studies = df["StudyDescription"].fillna("").unique()
            for study in studies:
                safe = _safe_stem(str(study))
                mpath = Path(self.bids_out_dir) / safe / ".bids_manager" / "subject_mapping.tsv"
                mapping = {}
                used = set()
                if mpath.exists():
                    try:
                        mdf = pd.read_csv(mpath, sep="\t", keep_default_na=False)
                        mapping = dict(zip(mdf["GivenName"].astype(str), mdf["BIDS_name"].astype(str)))
                        used = set(mapping.values())
                    except Exception:
                        pass
                # Store mapping info so we can validate name edits later on
                self.existing_maps[study] = mapping
                self.existing_used[study] = used

            self.study_set.clear()
            self.modb_rows.clear()
            self.mod_rows.clear()
            self.seq_rows.clear()
            self.study_rows.clear()
            self.subject_rows.clear()
            self.session_rows.clear()
            self.spec_modb_rows.clear()
            self.spec_mod_rows.clear()
            self.spec_seq_rows.clear()
            self.row_info = []

            # Populate table rows
            self.mapping_table.setRowCount(0)

            def _clean(val):
                """Return string representation of val or empty string for NaN."""
                return "" if pd.isna(val) else str(val)

            for _, row in df.iterrows():
                r = self.mapping_table.rowCount()
                self.mapping_table.insertRow(r)
                include_item = QTableWidgetItem()
                include_item.setFlags(
                    (include_item.flags() | Qt.ItemIsUserCheckable) & ~Qt.ItemIsEditable
                )
                include_item.setCheckState(
                    Qt.Checked if row.get('include', 1) == 1 else Qt.Unchecked
                )
                self.mapping_table.setItem(r, 0, include_item)

                src_item = QTableWidgetItem(_clean(row.get('source_folder')))
                src_item.setFlags(src_item.flags() & ~Qt.ItemIsEditable)
                self.mapping_table.setItem(r, 1, src_item)

                study_raw = _clean(row.get('StudyDescription'))
                study = normalize_study_name(study_raw)

                study_item = QTableWidgetItem(study)
                study_item.setFlags(study_item.flags() | Qt.ItemIsEditable)
                self.mapping_table.setItem(r, 2, study_item)

                family_item = QTableWidgetItem(_clean(row.get('FamilyName')))
                family_item.setFlags(family_item.flags() & ~Qt.ItemIsEditable)
                self.mapping_table.setItem(r, 3, family_item)

                patient_item = QTableWidgetItem(_clean(row.get('PatientID')))
                patient_item.setFlags(patient_item.flags() & ~Qt.ItemIsEditable)
                self.mapping_table.setItem(r, 4, patient_item)

                bids_name = _clean(row.get('BIDS_name'))
                bids_item = QTableWidgetItem(bids_name)
                bids_item.setFlags(bids_item.flags() | Qt.ItemIsEditable)
                bids_item.setData(Qt.UserRole, study)
                self.study_set.add(study)
                self.mapping_table.setItem(r, 5, bids_item)

                subj_item = QTableWidgetItem(_clean(row.get('subject')))
                subj_item.setFlags(subj_item.flags() | Qt.ItemIsEditable)
                self.mapping_table.setItem(r, 6, subj_item)

                given_item = QTableWidgetItem(_clean(row.get('GivenName')))
                given_item.setFlags(given_item.flags() | Qt.ItemIsEditable)
                self.mapping_table.setItem(r, 7, given_item)

                session = _clean(row.get('session'))
                ses_item = QTableWidgetItem(session)
                ses_item.setFlags(ses_item.flags() | Qt.ItemIsEditable)
                self.mapping_table.setItem(r, 8, ses_item)

                seq_item = QTableWidgetItem(_clean(row.get('sequence')))
                seq_item.setFlags(seq_item.flags() | Qt.ItemIsEditable)
                self.mapping_table.setItem(r, 9, seq_item)

                preview_item = QTableWidgetItem(_clean(row.get('Proposed BIDS name')))
                preview_item.setFlags(preview_item.flags() & ~Qt.ItemIsEditable)
                self.mapping_table.setItem(r, 10, preview_item)

                uid_item = QTableWidgetItem(_clean(row.get('series_uid')))
                uid_item.setFlags(uid_item.flags() & ~Qt.ItemIsEditable)
                self.mapping_table.setItem(r, 11, uid_item)

                acq_item = QTableWidgetItem(_clean(row.get('acq_time')))
                acq_item.setFlags(acq_item.flags() & ~Qt.ItemIsEditable)
                self.mapping_table.setItem(r, 12, acq_item)

                rep_item = QTableWidgetItem(_clean(row.get('rep')))
                # Allow editing the repeat number directly in the table
                rep_item.setFlags(rep_item.flags() | Qt.ItemIsEditable)
                self.mapping_table.setItem(r, 13, rep_item)

                mod_item = QTableWidgetItem(_clean(row.get('modality')))
                mod_item.setFlags(mod_item.flags() & ~Qt.ItemIsEditable)
                self.mapping_table.setItem(r, 14, mod_item)

                modb = _clean(row.get('modality_bids'))
                modb_item = QTableWidgetItem(modb)
                modb_item.setFlags(modb_item.flags() | Qt.ItemIsEditable)
                self.mapping_table.setItem(r, 15, modb_item)

                mod = _clean(row.get('modality'))
                seq = _clean(row.get('sequence'))
                run = _clean(row.get('rep'))
                given = _clean(row.get('GivenName'))
                prop_dt = _clean(row.get('proposed_datatype'))
                prop_base = _clean(row.get('proposed_basename'))
                self.row_info.append({
                    'study': study,
                    'bids': bids_name,
                    'given': given,
                    'ses': session,
                    'modb': modb,
                    'mod': mod,
                    'seq': seq,
                    'rep': run,
                    'prop_dt': prop_dt,
                    'prop_base': prop_base,
                    'n_files': _clean(row.get('n_files')),
                    'acq_time': _clean(row.get('acq_time')),
                })
            self.log_text.append("Loaded TSV into mapping table.")

            # Apply always-exclude patterns before building lookup tables
            self.applyExcludePatterns()

            # Build modality/sequence lookup for tree interactions
            self._rebuild_lookup_maps()

            self.populateModalitiesTree()
            self.populateSpecificTree()
            if getattr(self, 'last_rep_box', None) is not None and self.last_rep_box.isChecked():
                self._onLastRepToggled(True)

            # Populate naming table
            self.naming_table.blockSignals(True)
            self.naming_table.setRowCount(0)
            name_df = df[["StudyDescription", "GivenName", "BIDS_name"]].copy()
            name_df = name_df.drop_duplicates(subset=["StudyDescription", "BIDS_name"])
            for _, row in name_df.iterrows():
                nr = self.naming_table.rowCount()
                self.naming_table.insertRow(nr)
                sitem = QTableWidgetItem(_clean(row["StudyDescription"]))
                sitem.setFlags(sitem.flags() & ~Qt.ItemIsEditable)
                self.naming_table.setItem(nr, 0, sitem)
                gitem = QTableWidgetItem(_clean(row["GivenName"]))
                gitem.setFlags(gitem.flags() & ~Qt.ItemIsEditable)
                self.naming_table.setItem(nr, 1, gitem)
                bitem = QTableWidgetItem(_clean(row["BIDS_name"]))
                bitem.setFlags(bitem.flags() | Qt.ItemIsEditable)
                self.naming_table.setItem(nr, 2, bitem)
            self.naming_table.blockSignals(False)
            self._updateMappingControlsEnabled()
            QTimer.singleShot(0, self._auto_apply_existing_study_mappings)
        finally:
            self._loading_mapping_table = False


    def _build_series_list_from_df(self, df):
        rows = []

        # ``heudiconv`` initially names outputs using a simplified stem derived
        # from the DICOM SeriesDescription.  To later locate those files for
        # renaming we reconstruct that stem here.  We mirror the logic used by
        # :mod:`build_heuristic_from_tsv` which appends ``rep-<N>`` when a
        # sequence appears multiple times for a given subject/session.
        rep_counts = (
            df.groupby(["BIDS_name", "session", "sequence"], dropna=False)["sequence"].transform("count")
        )
        rep_index = (
            df.groupby(["BIDS_name", "session", "sequence"], dropna=False).cumcount() + 1
        )

        for idx, row in df.iterrows():
            subject = _extract_subject(row)
            session = row.get("session") or row.get("ses") or None
            modality = str(row.get("modality") or row.get("fine_modality") or row.get("BIDS_modality") or "")
            sequence = str(row.get("sequence") or row.get("SeriesDescription") or "")
            # ``rep`` encodes repeat acquisitions detected earlier.  Leave it as
            # ``None`` for non-repeated series and cast to ``int`` when present.
            rep_val = row.get("rep") or row.get("repeat")
            rep = int(rep_val) if rep_val else None

            extra: dict[str, str] = {}
            for key in ("task", "task_hits", "acq", "run", "dir", "echo"):
                if row.get(key):
                    extra[key] = str(row.get(key))

            # Reconstruct the basename produced by the converter so
            # :func:`apply_post_conversion_rename` can locate existing files even
            # when their names no longer contain the raw sequence.  This uses the
            # subject ID, optional session, a "safe" version of the sequence and
            # ``rep-<N>`` when duplicates exist.
            if row.get("BIDS_name") and sequence:
                base_parts = [str(row["BIDS_name"])]
                if session:
                    base_parts.append(session)
                base_parts.append(_safe_stem(sequence))
                if rep_counts.iloc[idx] > 1:
                    base_parts.append(f"rep-{rep_index.iloc[idx]}")
                current_base = _dedup_parts(*base_parts)
                extra["current_bids"] = current_base

            rows.append(SeriesInfo(subject, session, modality, sequence, rep, extra))

        return rows

    def _post_conversion_schema_rename(self, bids_root: str, df):
        if not (ENABLE_SCHEMA_RENAMER and self._schema):
            return {}
        series_list = self._build_series_list_from_df(df)
        proposals = build_preview_names(series_list, self._schema)
        rename_map = apply_post_conversion_rename(
            bids_root=bids_root,
            proposals=proposals,
            also_normalize_fieldmaps=ENABLE_FIELDMap_NORMALIZATION,
            handle_dwi_derivatives=ENABLE_DWI_DERIVATIVES_MOVE,
            derivatives_pipeline_name=DERIVATIVES_PIPELINE_NAME,
        )
        return rename_map


    def populateModalitiesTree(self):
        """Build modalities tree with checkboxes synced to the table."""
        self.full_tree.blockSignals(True)
        self.full_tree.clear()
        # build nested mapping: BIDS modality → non‑BIDS modality → seq → info
        modb_map = {}
        for info in self.row_info:
            modb_map.setdefault(info['modb'], {})\
                    .setdefault(info['mod'], {})[(info['seq'], info['rep'])] = info

        for modb, mod_map in sorted(modb_map.items()):
            modb_item = QTreeWidgetItem([modb])
            modb_item.setFlags(modb_item.flags() | Qt.ItemIsUserCheckable)
            rows = self.modb_rows.get(modb, [])
            states = [self.mapping_table.item(r, 0).checkState() == Qt.Checked for r in rows]
            if states and all(states):
                modb_item.setCheckState(0, Qt.Checked)
            elif states and any(states):
                modb_item.setCheckState(0, Qt.PartiallyChecked)
            else:
                modb_item.setCheckState(0, Qt.Unchecked)
            modb_item.setData(0, Qt.UserRole, ('modb', modb))

            for mod, seqs in sorted(mod_map.items()):
                mod_item = QTreeWidgetItem([mod])
                mod_item.setFlags(mod_item.flags() | Qt.ItemIsUserCheckable)
                rows = self.mod_rows.get((modb, mod), [])
                states = [self.mapping_table.item(r, 0).checkState() == Qt.Checked for r in rows]
                if states and all(states):
                    mod_item.setCheckState(0, Qt.Checked)
                elif states and any(states):
                    mod_item.setCheckState(0, Qt.PartiallyChecked)
                else:
                    mod_item.setCheckState(0, Qt.Unchecked)
                mod_item.setData(0, Qt.UserRole, ('mod', modb, mod))
                for (seq, rep), info in sorted(seqs.items()):
                    label = seq
                    if rep:
                        label = f"{seq} (rep {rep})"
                    seq_item = QTreeWidgetItem([label])
                    seq_item.setFlags(seq_item.flags() | Qt.ItemIsUserCheckable)
                    rows = self.seq_rows.get((modb, mod, seq, rep), [])
                    states = [self.mapping_table.item(r, 0).checkState() == Qt.Checked for r in rows]
                    if states and all(states):
                        seq_item.setCheckState(0, Qt.Checked)
                    elif states and any(states):
                        seq_item.setCheckState(0, Qt.PartiallyChecked)
                    else:
                        seq_item.setCheckState(0, Qt.Unchecked)
                    seq_item.setData(0, Qt.UserRole, ('seq', modb, mod, seq, rep))
                    mod_item.addChild(seq_item)
                modb_item.addChild(mod_item)
            self.full_tree.addTopLevelItem(modb_item)

        self.full_tree.expandAll()
        self.full_tree.blockSignals(False)
        try:
            self.full_tree.itemChanged.disconnect(self.onModalityItemChanged)
        except TypeError:
            pass
        self.full_tree.itemChanged.connect(self.onModalityItemChanged)
        for i in range(self.full_tree.columnCount()):
            self.full_tree.resizeColumnToContents(i)

    def onSpecificItemChanged(self, item, column):
        role = item.data(0, Qt.UserRole)
        if not role:
            return
        state = item.checkState(0)
        tp = role[0]
        if tp == 'study':
            rows = self.study_rows.get(role[1], [])
        elif tp == 'subject':
            if self.use_bids_names:
                rows = self.subject_rows.get((role[1], role[2]), [])
            else:
                rows = self.subject_rows_given.get((role[1], role[2]), [])
        elif tp == 'session':
            if self.use_bids_names:
                rows = self.session_rows.get((role[1], role[2], role[3]), [])
            else:
                rows = self.session_rows_given.get((role[1], role[2], role[3]), [])
        elif tp == 'modb':
            if self.use_bids_names:
                rows = self.spec_modb_rows.get((role[1], role[2], role[3], role[4]), [])
            else:
                rows = self.spec_modb_rows_given.get((role[1], role[2], role[3], role[4]), [])
        elif tp == 'mod':
            if self.use_bids_names:
                rows = self.spec_mod_rows.get((role[1], role[2], role[3], role[4], role[5]), [])
            else:
                rows = self.spec_mod_rows_given.get((role[1], role[2], role[3], role[4], role[5]), [])
        elif tp == 'seq':
            if self.use_bids_names:
                rows = self.spec_seq_rows.get((role[1], role[2], role[3], role[4], role[5], role[6], role[7]), [])
            else:
                rows = self.spec_seq_rows_given.get((role[1], role[2], role[3], role[4], role[5], role[6], role[7]), [])
        else:
            rows = []
        for r in rows:
            self.mapping_table.item(r, 0).setCheckState(state)
        QTimer.singleShot(0, self.populateSpecificTree)
        QTimer.singleShot(0, self.populateModalitiesTree)
        QTimer.singleShot(0, self.populateSpecificTree)

    def _onNamingEdited(self, item):
        if item.column() != 2:
            return
        study = self.naming_table.item(item.row(), 0).text()
        given = self.naming_table.item(item.row(), 1).text()
        # Remember the existing BIDS name so we can restore it if validation fails
        old_bids = None
        for info in self.row_info:
            if info['study'] == study and info['given'] == given:
                old_bids = info['bids']
                break
        new_bids = item.text()
        # Ensure the prefix is kept and that names remain unique
        if not new_bids.startswith('sub-'):
            QMessageBox.warning(self, "Invalid name", "BIDS names must start with 'sub-'.")
            if old_bids is not None:
                item.setText(old_bids)
            return
        other_names = [
            self.naming_table.item(r, 2).text()
            for r in range(self.naming_table.rowCount())
            if r != item.row() and self.naming_table.item(r, 0).text() == study
        ]
        # Also consider names already present in the converted dataset
        used_names = set(other_names)
        used_names.update(self.existing_used.get(study, set()))
        if new_bids in used_names and self.existing_maps.get(study, {}).get(given) != new_bids:
            QMessageBox.warning(
                self,
                "Duplicate name",
                "This name is already assigned in this study.",
            )
            if old_bids is not None:
                item.setText(old_bids)
            return
        for idx, info in enumerate(self.row_info):
            if info['study'] == study and info['given'] == given:
                info['bids'] = new_bids
                self.mapping_table.item(idx, 5).setText(new_bids)
        # Keep internal mapping updated
        self.existing_maps.setdefault(study, {})[given] = new_bids
        self.existing_used.setdefault(study, set()).add(new_bids)
        self._rebuild_lookup_maps()
        QTimer.singleShot(0, self.populateModalitiesTree)
        QTimer.singleShot(0, self.populateSpecificTree)
        QTimer.singleShot(0, self.generatePreview)

    def _onNameChoiceChanged(self, _index=None):
        self.use_bids_names = self.name_choice.currentIndex() == 0
        QTimer.singleShot(0, self.generatePreview)
        QTimer.singleShot(0, self.populateSpecificTree)

    def _onLastRepToggled(self, checked=False):
        groups = defaultdict(list)
        for idx, info in enumerate(self.row_info):
            key = (
                info['study'], info['bids'], info['ses'],
                info['modb'], info['mod'], info['seq']
            )
            rep_num = int(info['rep']) if str(info['rep']).isdigit() else 1
            groups.setdefault(key, []).append((rep_num, idx))
        for items in groups.values():
            if len(items) < 2:
                continue
            if checked:
                max_idx = max(items, key=lambda x: x[0])[1]
                for _, i in items:
                    st = Qt.Checked if i == max_idx else Qt.Unchecked
                    self.mapping_table.item(i, 0).setCheckState(st)
            else:
                for _, i in items:
                    self.mapping_table.item(i, 0).setCheckState(Qt.Checked)
        QTimer.singleShot(0, self.populateSpecificTree)
        QTimer.singleShot(0, self.populateModalitiesTree)

    # ----- always exclude helpers -----
    def _exclude_add(self) -> None:
        pattern = self.exclude_edit.text().strip()
        if not pattern:
            return
        r = self.exclude_table.rowCount()
        self.exclude_table.insertRow(r)
        chk = QTableWidgetItem()
        chk.setFlags(chk.flags() | Qt.ItemIsUserCheckable)
        chk.setCheckState(Qt.Checked)
        self.exclude_table.setItem(r, 0, chk)
        self.exclude_table.setItem(r, 1, QTableWidgetItem(pattern))
        self.exclude_edit.clear()

    def loadExcludePatterns(self) -> None:
        if not hasattr(self, "exclude_table"):
            return
        self.exclude_table.setRowCount(0)
        patterns = []
        if self.exclude_patterns_file.exists():
            try:
                df = pd.read_csv(self.exclude_patterns_file, sep="\t", keep_default_na=False)
                for _, row in df.iterrows():
                    pat = str(row.get("pattern", ""))
                    active = bool(int(row.get("active", 1)))
                    patterns.append((pat, active))
            except Exception:
                pass
        if not patterns:
            patterns = [
                ("localizer", True),
                ("scout", True),
                ("phoenixzipreport", True),
                ("phoenix document", True),
                (".pdf", True),
                ("report", True),
                ("physlog", True),
            ]
        for pat, active in patterns:
            r = self.exclude_table.rowCount()
            self.exclude_table.insertRow(r)
            chk = QTableWidgetItem()
            chk.setFlags(chk.flags() | Qt.ItemIsUserCheckable)
            chk.setCheckState(Qt.Checked if active else Qt.Unchecked)
            self.exclude_table.setItem(r, 0, chk)
            self.exclude_table.setItem(r, 1, QTableWidgetItem(pat))
        self.applyExcludePatterns()

    def saveExcludePatterns(self) -> None:
        self.exclude_patterns_file.parent.mkdir(exist_ok=True, parents=True)
        rows = []
        for r in range(self.exclude_table.rowCount()):
            pat = self.exclude_table.item(r, 1).text().strip()
            if not pat:
                continue
            active = self.exclude_table.item(r, 0).checkState() == Qt.Checked
            rows.append({"active": int(active), "pattern": pat})
        pd.DataFrame(rows).to_csv(self.exclude_patterns_file, sep="\t", index=False)
        QMessageBox.information(self, "Saved", f"Updated {self.exclude_patterns_file}")
        self.applyExcludePatterns()

    def applyExcludePatterns(self) -> None:
        if not hasattr(self, "exclude_table"):
            return
        patterns = [
            self.exclude_table.item(r, 1).text().strip().lower()
            for r in range(self.exclude_table.rowCount())
            if self.exclude_table.item(r, 0).checkState() == Qt.Checked
        ]
        for r in range(self.mapping_table.rowCount()):
            seq = self.mapping_table.item(r, 9).text().lower()
            if any(p in seq for p in patterns):
                self.mapping_table.item(r, 0).setCheckState(Qt.Unchecked)

    # ----- suffix dictionary helpers -----
    def _custom_add(self, suffix: str) -> None:
        table = self.custom_tables.get(suffix)
        edit = self.custom_inputs.get(suffix)
        if table is None or edit is None:
            return
        pat = edit.text().strip()
        if not pat:
            return
        row = table.rowCount()
        table.insertRow(row)
        table.setItem(row, 0, QTableWidgetItem(pat))
        edit.clear()

    def _custom_remove(self, suffix: str) -> None:
        table = self.custom_tables.get(suffix)
        if table is None:
            return
        rows = sorted({item.row() for item in table.selectedItems()}, reverse=True)
        for r in rows:
            table.removeRow(r)

    def _collect_custom_patterns(self) -> Dict[str, Tuple[str, ...]]:
        patterns: Dict[str, Tuple[str, ...]] = {}
        for suffix, table in self.custom_tables.items():
            entries: list[str] = []
            for r in range(table.rowCount()):
                item = table.item(r, 0)
                if item is None:
                    continue
                text = item.text().strip()
                if text:
                    entries.append(text)
            if entries:
                patterns[suffix] = tuple(entries)
        return patterns

    def _set_custom_pattern_enabled(self, enabled: bool) -> None:
        for table in self.custom_tables.values():
            table.setEnabled(enabled)
        for edit in self.custom_inputs.values():
            edit.setEnabled(enabled)
        for button in self.custom_add_buttons.values():
            button.setEnabled(enabled)
        for button in self.custom_remove_buttons.values():
            button.setEnabled(enabled)
        if hasattr(self, "seq_apply_button"):
            self.seq_apply_button.setEnabled(enabled)
        if hasattr(self, "seq_save_button"):
            self.seq_save_button.setEnabled(enabled)

    def _refresh_suffix_dictionary(self) -> None:
        active = dicom_inventory.get_sequence_hint_patterns()
        custom = dicom_inventory.get_custom_sequence_dictionary()
        use_custom = dicom_inventory.is_sequence_dictionary_enabled()
        for suffix, label in self.active_labels.items():
            active_list = active.get(suffix, ())
            source = "Custom" if use_custom and custom.get(suffix) else "Default"
            label.setText(f"Active source: {source} ({len(active_list)} patterns)")

    def _on_custom_toggle(self, enabled: bool) -> None:
        dicom_inventory.set_sequence_dictionary_enabled(enabled)
        self._set_custom_pattern_enabled(enabled)
        self._refresh_suffix_dictionary()
        self.applySequenceDictionary()

    def loadSequenceDictionary(self) -> None:
        if not hasattr(self, "seq_tabs_widget"):
            return

        default_patterns = dicom_inventory.get_sequence_hint_patterns(source="default")
        custom_patterns = dicom_inventory.get_custom_sequence_dictionary()
        suffixes = sorted(set(default_patterns) | set(custom_patterns))
        use_custom = dicom_inventory.is_sequence_dictionary_enabled()

        self.seq_tabs_widget.clear()
        self.default_pattern_lists = {}
        self.custom_tables = {}
        self.custom_inputs = {}
        self.custom_add_buttons = {}
        self.custom_remove_buttons = {}
        self.active_labels = {}

        for suffix in suffixes:
            tab = QWidget()
            layout = QVBoxLayout(tab)

            active_label = QLabel()
            self.active_labels[suffix] = active_label
            layout.addWidget(active_label)

            default_group = QGroupBox("Default patterns")
            default_layout = QVBoxLayout(default_group)
            default_list = QListWidget()
            default_list.addItems(default_patterns.get(suffix, ()))
            default_list.setEnabled(False)
            self.default_pattern_lists[suffix] = default_list
            default_layout.addWidget(default_list)
            layout.addWidget(default_group)

            custom_group = QGroupBox("Custom patterns")
            custom_layout = QVBoxLayout(custom_group)
            table = QTableWidget()
            table.setColumnCount(1)
            table.setHorizontalHeaderLabels(["Pattern"])
            table.horizontalHeader().setSectionResizeMode(0, QHeaderView.Stretch)
            for pat in custom_patterns.get(suffix, ()):  # populate stored entries
                row = table.rowCount()
                table.insertRow(row)
                table.setItem(row, 0, QTableWidgetItem(pat))
            self.custom_tables[suffix] = table
            custom_layout.addWidget(table)

            controls = QHBoxLayout()
            edit = QLineEdit()
            self.custom_inputs[suffix] = edit
            controls.addWidget(edit)
            add_btn = QPushButton("Add")
            add_btn.clicked.connect(lambda _=False, s=suffix: self._custom_add(s))
            self.custom_add_buttons[suffix] = add_btn
            controls.addWidget(add_btn)
            rm_btn = QPushButton("Remove")
            rm_btn.clicked.connect(lambda _=False, s=suffix: self._custom_remove(s))
            self.custom_remove_buttons[suffix] = rm_btn
            controls.addWidget(rm_btn)
            custom_layout.addLayout(controls)
            layout.addWidget(custom_group)

            self.seq_tabs_widget.addTab(tab, suffix)

        self.use_custom_patterns_box.blockSignals(True)
        self.use_custom_patterns_box.setChecked(use_custom)
        self.use_custom_patterns_box.blockSignals(False)
        self._set_custom_pattern_enabled(use_custom)
        self._refresh_suffix_dictionary()
        self.applySequenceDictionary()

    def saveSequenceDictionary(self) -> None:
        patterns = self._collect_custom_patterns()
        data = [
            {"modality": suffix, "pattern": pat}
            for suffix, pats in patterns.items()
            for pat in pats
        ]
        if data:
            self.seq_dict_file.parent.mkdir(parents=True, exist_ok=True)
            pd.DataFrame(data).to_csv(self.seq_dict_file, sep="\t", index=False)
        else:
            try:
                self.seq_dict_file.unlink()
            except Exception:
                pass
        dicom_inventory.update_sequence_dictionary(patterns)
        dicom_inventory.set_sequence_dictionary_enabled(self.use_custom_patterns_box.isChecked())
        QMessageBox.information(
            self,
            "Saved",
            f"Updated suffix patterns in {self.seq_dict_file}",
        )
        self._refresh_suffix_dictionary()
        self.applySequenceDictionary()

    def restoreSequenceDefaults(self) -> None:
        dicom_inventory.restore_sequence_dictionary()
        self.loadSequenceDictionary()
        QMessageBox.information(
            self,
            "Restored",
            "Default suffix dictionary restored",
        )

    def applySequenceDictionary(self) -> None:
        if not hasattr(self, "custom_tables"):
            return

        patterns = self._collect_custom_patterns()
        dicom_inventory.update_sequence_dictionary(patterns)
        dicom_inventory.set_sequence_dictionary_enabled(self.use_custom_patterns_box.isChecked())
        self._refresh_suffix_dictionary()

        if self.mapping_table.rowCount() > 0:
            for i in range(self.mapping_table.rowCount()):
                seq = self.mapping_table.item(i, 9).text()
                mod = dicom_inventory.guess_modality(seq)
                modb = dicom_inventory.modality_to_container(mod)
                self.mapping_table.item(i, 14).setText(mod)
                self.mapping_table.item(i, 15).setText(modb)
                if i < len(self.row_info):
                    self.row_info[i]['mod'] = mod
                    self.row_info[i]['modb'] = modb
            self._rebuild_lookup_maps()
            QTimer.singleShot(0, self.populateModalitiesTree)
            QTimer.singleShot(0, self.populateSpecificTree)

    def _rebuild_lookup_maps(self):
        """Recompute internal lookup tables for tree interactions."""
        # Maps from tree nodes to row indices in ``self.mapping_table``. These
        # allow checkbox changes in the tree to update table rows and vice versa.
        self.modb_rows.clear()
        self.mod_rows.clear()
        self.seq_rows.clear()
        self.study_rows.clear()
        self.subject_rows.clear()
        self.session_rows.clear()
        self.spec_modb_rows.clear()
        self.spec_mod_rows.clear()
        self.spec_seq_rows.clear()

        # Same lookups but using the "given" subject names when that mode is
        # selected instead of the BIDS names
        self.subject_rows_given = {}
        self.session_rows_given = {}
        self.spec_modb_rows_given = {}
        self.spec_mod_rows_given = {}
        self.spec_seq_rows_given = {}
        for idx, info in enumerate(self.row_info):
            # Populate lookup tables using BIDS subject names
            self.modb_rows.setdefault(info['modb'], []).append(idx)
            self.mod_rows.setdefault((info['modb'], info['mod']), []).append(idx)
            self.seq_rows.setdefault((info['modb'], info['mod'], info['seq'], info['rep']), []).append(idx)
            self.study_rows.setdefault(info['study'], []).append(idx)
            self.subject_rows.setdefault((info['study'], info['bids']), []).append(idx)
            self.session_rows.setdefault((info['study'], info['bids'], info['ses']), []).append(idx)
            self.spec_modb_rows.setdefault((info['study'], info['bids'], info['ses'], info['modb']), []).append(idx)
            self.spec_mod_rows.setdefault((info['study'], info['bids'], info['ses'], info['modb'], info['mod']), []).append(idx)
            self.spec_seq_rows.setdefault((info['study'], info['bids'], info['ses'], info['modb'], info['mod'], info['seq'], info['rep']), []).append(idx)
            gsub = f"sub-{info['given']}"
            # Equivalent lookups built from the given (non-BIDS) subject names
            self.subject_rows_given.setdefault((info['study'], gsub), []).append(idx)
            self.session_rows_given.setdefault((info['study'], gsub, info['ses']), []).append(idx)
            self.spec_modb_rows_given.setdefault((info['study'], gsub, info['ses'], info['modb']), []).append(idx)
            self.spec_mod_rows_given.setdefault((info['study'], gsub, info['ses'], info['modb'], info['mod']), []).append(idx)
            self.spec_seq_rows_given.setdefault((info['study'], gsub, info['ses'], info['modb'], info['mod'], info['seq'], info['rep']), []).append(idx)

    def _save_tree_expansion(self, tree):
        states = {}

        def recurse(item):
            path = []
            it = item
            while it is not None:
                path.insert(0, it.text(0))
                it = it.parent()
            states[tuple(path)] = item.isExpanded()
            for i in range(item.childCount()):
                recurse(item.child(i))

        for i in range(tree.topLevelItemCount()):
            recurse(tree.topLevelItem(i))
        return states

    def _restore_tree_expansion(self, tree, states):
        def recurse(item):
            path = []
            it = item
            while it is not None:
                path.insert(0, it.text(0))
                it = it.parent()
            if states.get(tuple(path)):
                item.setExpanded(True)
            for i in range(item.childCount()):
                recurse(item.child(i))

        for i in range(tree.topLevelItemCount()):
            recurse(tree.topLevelItem(i))


    def populateSpecificTree(self):
        """Build detailed tree (study→subject→session→modality)."""
        expanded = self._save_tree_expansion(self.specific_tree)
        self.specific_tree.blockSignals(True)
        self.specific_tree.clear()

        tree_map = {}
        for info in self.row_info:
            if self.use_bids_names:
                subj_key = info['bids']
            else:
                subj_key = f"sub-{info['given']}"
            tree_map.setdefault(info['study'], {})\
                    .setdefault(subj_key, {})\
                    .setdefault(info['ses'], {})\
                    .setdefault(info['modb'], {})\
                    .setdefault(info['mod'], {})[(info['seq'], info['rep'])] = info

        def _state(rows):
            states = [self.mapping_table.item(r, 0).checkState() == Qt.Checked for r in rows]
            if states and all(states):
                return Qt.Checked
            if states and any(states):
                return Qt.PartiallyChecked
            return Qt.Unchecked

        multi_study = len(tree_map) > 1

        for study, sub_map in sorted(tree_map.items()):
            st_item = QTreeWidgetItem([study])
            if multi_study:
                # Only expose the study-level checkbox when the dataset includes
                # multiple studies so that users do not see a redundant single
                # checkbox for the only available study.
                st_item.setFlags(st_item.flags() | Qt.ItemIsUserCheckable)
                st_item.setCheckState(0, _state(self.study_rows.get(study, [])))
                st_item.setData(0, Qt.UserRole, ('study', study))
            else:
                # Remove the user-checkable flag to hide the checkbox while
                # keeping the study label visible for context.
                st_item.setFlags(st_item.flags() & ~Qt.ItemIsUserCheckable)
            for subj, ses_map in sorted(sub_map.items()):
                su_item = QTreeWidgetItem([subj])
                su_item.setFlags(su_item.flags() | Qt.ItemIsUserCheckable)
                if self.use_bids_names:
                    rows = self.subject_rows.get((study, subj), [])
                else:
                    rows = self.subject_rows_given.get((study, subj), [])
                su_item.setCheckState(0, _state(rows))
                su_item.setData(0, Qt.UserRole, ('subject', study, subj))
                for ses, modb_map in sorted(ses_map.items()):
                    se_item = QTreeWidgetItem([ses])
                    se_item.setFlags(se_item.flags() | Qt.ItemIsUserCheckable)
                    if self.use_bids_names:
                        rows = self.session_rows.get((study, subj, ses), [])
                    else:
                        rows = self.session_rows_given.get((study, subj, ses), [])
                    se_item.setCheckState(0, _state(rows))
                    se_item.setData(0, Qt.UserRole, ('session', study, subj, ses))
                    for modb, mod_map in sorted(modb_map.items()):
                        mb_item = QTreeWidgetItem([modb, "", ""])
                        mb_item.setFlags(mb_item.flags() | Qt.ItemIsUserCheckable)
                        if self.use_bids_names:
                            rows = self.spec_modb_rows.get((study, subj, ses, modb), [])
                        else:
                            rows = self.spec_modb_rows_given.get((study, subj, ses, modb), [])
                        mb_item.setCheckState(0, _state(rows))
                        mb_item.setData(0, Qt.UserRole, ('modb', study, subj, ses, modb))
                        for mod, seqs in sorted(mod_map.items()):
                            mo_item = QTreeWidgetItem([mod, "", ""])
                            mo_item.setFlags(mo_item.flags() | Qt.ItemIsUserCheckable)
                            if self.use_bids_names:
                                rows = self.spec_mod_rows.get((study, subj, ses, modb, mod), [])
                            else:
                                rows = self.spec_mod_rows_given.get((study, subj, ses, modb, mod), [])
                            mo_item.setCheckState(0, _state(rows))
                            mo_item.setData(0, Qt.UserRole, ('mod', study, subj, ses, modb, mod))
                            for (seq, rep), info in sorted(seqs.items()):
                                label = seq
                                if rep:
                                    label = f"{seq} (rep {rep})"
                                files = str(info['n_files'])
                                time = info['acq_time']
                                sq_item = QTreeWidgetItem([label, files, time])
                                sq_item.setFlags(sq_item.flags() | Qt.ItemIsUserCheckable)
                                if self.use_bids_names:
                                    rows = self.spec_seq_rows.get((study, subj, ses, modb, mod, seq, rep), [])
                                else:
                                    rows = self.spec_seq_rows_given.get((study, subj, ses, modb, mod, seq, rep), [])
                                sq_item.setCheckState(0, _state(rows))
                                sq_item.setData(0, Qt.UserRole, ('seq', study, subj, ses, modb, mod, seq, rep))
                                mo_item.addChild(sq_item)
                            mb_item.addChild(mo_item)
                        se_item.addChild(mb_item)
                    su_item.addChild(se_item)
                st_item.addChild(su_item)
            self.specific_tree.addTopLevelItem(st_item)

        self._restore_tree_expansion(self.specific_tree, expanded)
        if not expanded:
            self.specific_tree.expandAll()
        self.specific_tree.blockSignals(False)
        try:
            self.specific_tree.itemChanged.disconnect(self.onSpecificItemChanged)
        except TypeError:
            pass
        self.specific_tree.itemChanged.connect(self.onSpecificItemChanged)
        for i in range(self.specific_tree.columnCount()):
            self.specific_tree.resizeColumnToContents(i)


    def onModalityItemChanged(self, item, column):
        role = item.data(0, Qt.UserRole)
        if not role:
            return
        state = item.checkState(0)
        if role[0] == 'modb':
            modb = role[1]
            for r in self.modb_rows.get(modb, []):
                self.mapping_table.item(r, 0).setCheckState(state)
        elif role[0] == 'mod':
            modb, mod = role[1], role[2]
            for r in self.mod_rows.get((modb, mod), []):
                self.mapping_table.item(r, 0).setCheckState(state)
        elif role[0] == 'seq':
            modb, mod, seq, rep = role[1], role[2], role[3], role[4]
            for r in self.seq_rows.get((modb, mod, seq, rep), []):
                self.mapping_table.item(r, 0).setCheckState(state)
        QTimer.singleShot(0, self.populateModalitiesTree)

    def runFullConversion(self):
        logging.info("runFullConversion → Starting full pipeline …")
        if self.conv_process and self.conv_process.state() != QProcess.NotRunning:
            return
        if not self.tsv_path or not os.path.isfile(self.tsv_path):
            QMessageBox.warning(self, "No TSV", "Please generate the TSV first.")
            return
        if not self.bids_out_dir:
            QMessageBox.warning(self, "No BIDS Output", "Please select a BIDS output directory.")
            return

        # 1) Save updated TSV from table
        try:
            df_orig = pd.read_csv(self.tsv_path, sep="\t", keep_default_na=False)
            df_conv = df_orig.copy()
            for i in range(self.mapping_table.rowCount()):
                include = 1 if self.mapping_table.item(i, 0).checkState() == Qt.Checked else 0
                info = self.row_info[i]
                seq = self.mapping_table.item(i, 9).text()
                modb = self.mapping_table.item(i, 15).text()

                # Update df_orig with canonical BIDS name
                df_orig.at[i, 'BIDS_name'] = info['bids']
                df_orig.at[i, 'include'] = include
                df_orig.at[i, 'sequence'] = seq
                df_orig.at[i, 'modality_bids'] = modb

                # For conversion we may use given names
                conv_name = info['bids'] if self.use_bids_names else f"sub-{info['given']}"
                df_conv.at[i, 'BIDS_name'] = conv_name

            df_orig.to_csv(self.tsv_path, sep="\t", index=False)
            self.log_text.append("Saved updated TSV.")

            # Write temporary TSV for heuristic generation if using given names
            if self.use_bids_names:
                self.tsv_for_conv = self.tsv_path
            else:
                tmp_tsv = os.path.join(self.bids_out_dir, "tmp_subjects.tsv")
                df_conv.to_csv(tmp_tsv, sep="\t", index=False)
                self.tsv_for_conv = tmp_tsv
        except Exception as e:
            QMessageBox.critical(self, "Error", f"Failed to save TSV: {e}")
            return

        # Paths for scripts
        script_dir = os.path.dirname(os.path.abspath(__file__))
        self.build_script = os.path.join(script_dir, "build_heuristic_from_tsv.py")
        self.run_script = os.path.join(script_dir, "run_heudiconv_from_heuristic.py")
        self.rename_script = os.path.join(script_dir, "post_conv_renamer.py")

        self.heuristic_dir = os.path.join(self.bids_out_dir, "heuristics")
        self.heurs_to_rename = []
        self.conv_stage = 0

        self.log_text.append("Building heuristics…")
        self._start_spinner("Converting")
        self.run_button.setEnabled(False)
        self.run_stop_button.setEnabled(True)
        self.conv_process = QProcess(self)
        if self.terminal_cb.isChecked():
            # Forward output so the user can monitor conversion progress
            self.conv_process.setProcessChannelMode(QProcess.ForwardedChannels)
        else:
            # Prevent blocked pipes on Windows when the terminal isn't shown
            self.conv_process.setStandardOutputFile(QProcess.nullDevice())
            self.conv_process.setStandardErrorFile(QProcess.nullDevice())
        self.conv_process.finished.connect(self._convStepFinished)
        args = [self.build_script, self.tsv_for_conv, self.heuristic_dir]
        self.conv_process.start(sys.executable, args)

    def _convStepFinished(self, exitCode, _status):
        if self.conv_stage == 0:
            if exitCode != 0:
                QMessageBox.critical(self, "Error", "build_heuristic failed")
                self.stopConversion()
                return
            self.log_text.append(f"Heuristics written to {self.heuristic_dir}")
            self.conv_stage = 1
            self.log_text.append("Running HeuDiConv…")
            args = [self.run_script, self.dicom_dir, self.heuristic_dir, self.bids_out_dir, '--subject-tsv', self.tsv_path]
            self.conv_process.start(sys.executable, args)
        elif self.conv_stage == 1:
            if exitCode != 0:
                QMessageBox.critical(self, "Error", "run_heudiconv failed")
                self.stopConversion()
                return
            self.log_text.append("HeuDiConv conversion complete.")
            self.conv_stage = 2
            self.heurs_to_rename = list(Path(self.heuristic_dir).glob("heuristic_*.py"))
            self._runNextRename()
        elif self.conv_stage == 2:
            if exitCode != 0:
                QMessageBox.critical(self, "Error", "post_conv_renamer failed")
                self.stopConversion()
                return
            if self.heurs_to_rename:
                self._runNextRename()
            else:
                self.log_text.append("Conversion pipeline finished successfully.")
                self._store_heuristics()
                if self.inventory_df is not None:
                    rename_map = self._post_conversion_schema_rename(self.bids_out_dir, self.inventory_df)
                    self.log_text.append(f"Schema renamer moved/renamed {len(rename_map)} files.")
                if getattr(self, 'tsv_for_conv', self.tsv_path) != self.tsv_path:
                    try:
                        os.remove(self.tsv_for_conv)
                    except Exception:
                        pass
                self.stopConversion(success=True)

    def _runNextRename(self):
        if not self.heurs_to_rename:
            self._convStepFinished(0, 0)
            return
        heur = self.heurs_to_rename.pop(0)
        dataset = heur.stem.replace("heuristic_", "")
        bids_path = os.path.join(self.bids_out_dir, dataset)
        self.log_text.append(f"Renaming fieldmaps for {dataset}…")
        args = [self.rename_script, bids_path]
        self.conv_process.start(sys.executable, args)

    def _store_heuristics(self):
        """Move heuristics into each dataset's .bids_manager folder."""
        try:
            hdir = Path(self.heuristic_dir)
            for heur in hdir.glob("heuristic_*.py"):
                dataset = heur.stem.replace("heuristic_", "")
                dst = Path(self.bids_out_dir) / dataset / ".bids_manager"
                dst.mkdir(exist_ok=True)
                shutil.move(str(heur), dst / heur.name)
            shutil.rmtree(hdir, ignore_errors=True)
        except Exception as exc:
            logging.warning(f"Failed to move heuristics: {exc}")

    def stopConversion(self, success: bool = False):
        if self.conv_process and self.conv_process.state() != QProcess.NotRunning:
            pid = int(self.conv_process.processId())
            _terminate_process_tree(pid)
        self.conv_process = None
        self._stop_spinner()
        self.run_button.setEnabled(True)
        self.run_stop_button.setEnabled(False)
        if not success:
            self.log_text.append("Conversion cancelled.")

    # ----- Edit tab methods (full bids_editor_ancpbids features) -----
    def openBIDSForEdit(self):
        """Prompt user to select a BIDS dataset root for editing."""
        p = QFileDialog.getExistingDirectory(self, "Select BIDS dataset")
        if p:
            self.bids_root = Path(p)
            self.model.setRootPath(p)
            self.tree.setRootIndex(self.model.index(p))
            self.viewer.clear()
            self.updateStats()
            self.loadExcludePatterns()

    def onTreeClicked(self, idx: QModelIndex):
        """When a file is clicked, load metadata if supported."""

        p = Path(self.model.filePath(idx))
        self.selected = p
        ext = _get_ext(p)
        lower_name = p.name.lower()
        gifti_candidate = any(lower_name.endswith(suffix) for suffix in GIFTI_SURFACE_SUFFIXES)
        freesurfer_candidate = any(
            lower_name.endswith(suffix) for suffix in FREESURFER_SURFACE_SUFFIXES
        )
        # ``is_dicom_file`` also checks for files without an extension.
        dicom_like = is_dicom_file(str(p))
        if (
            ext in ['.json', '.tsv', '.nii', '.nii.gz', '.html', '.htm']
            or dicom_like
            or gifti_candidate
            or freesurfer_candidate
        ):
            self.viewer.load_file(p)

    def updateStats(self):
        """Compute and display BIDS stats: total subjects, files, modalities."""
        root = self.bids_root
        if not root:
            return
        self.stats.clear()
        subs = [d for d in root.iterdir() if d.is_dir() and d.name.startswith('sub-')]
        self.stats.addTopLevelItem(QTreeWidgetItem(["Total subjects", str(len(subs))]))
        files = list(root.rglob('*.*'))
        self.stats.addTopLevelItem(QTreeWidgetItem(["Total files", str(len(files))]))
        for sub in subs:
            si = QTreeWidgetItem([sub.name, ""])
            sessions = [d for d in sub.iterdir() if d.is_dir() and d.name.startswith('ses-')]
            if len(sessions) > 1:
                for ses in sessions:
                    s2 = QTreeWidgetItem([ses.name, ""])
                    mods = set(p.parent.name for p in ses.rglob('*.nii*'))
                    s2.addChild(QTreeWidgetItem(["Modalities", str(len(mods))]))
                    for m in mods:
                        imgs = len(list(ses.rglob(f'{m}/*.nii*')))
                        meta = len(list(ses.rglob(f'{m}/*.json'))) + len(list(ses.rglob(f'{m}/*.tsv')))
                        s2.addChild(QTreeWidgetItem([m, f"imgs:{imgs}, meta:{meta}"]))
                    si.addChild(s2)
            else:
                mods = set(p.parent.name for p in sub.rglob('*.nii*'))
                si.addChild(QTreeWidgetItem(["Sessions", "1"]))
                si.addChild(QTreeWidgetItem(["Modalities", str(len(mods))]))
                for m in mods:
                    imgs = len(list(sub.rglob(f'{m}/*.nii*')))
                    meta = len(list(sub.rglob(f'{m}/*.json'))) + len(list(sub.rglob(f'{m}/*.tsv')))
                    si.addChild(QTreeWidgetItem([m, f"imgs:{imgs}, meta:{meta}"]))
            self.stats.addTopLevelItem(si)
        self.stats.expandAll()

    def launchBatchRename(self):
        """Open the Batch Rename dialog from bids_editor_ancpbids."""
        if not self.bids_root:
            QMessageBox.critical(
                self,
                "Error",
                "Dataset not detected. Please load a dataset in File → Open BIDS",
            )
            return
        dlg = RemapDialog(self, self.bids_root)
        dlg.exec_()

    def launchIntendedForEditor(self):
        """Open the manual IntendedFor editor dialog."""
        if not self.bids_root:
            QMessageBox.critical(
                self,
                "Error",
                "Dataset not detected. Please load a dataset in File → Open BIDS",
            )
            return
        dlg = IntendedForDialog(self, self.bids_root)
        dlg.exec_()

    def refreshScansTsv(self):
        """Update ``*_scans.tsv`` files to match current filenames."""
        if not self.bids_root:
            QMessageBox.critical(
                self,
                "Error",
                "Dataset not detected. Please load a dataset in File → Open BIDS",
            )
            return
        try:
            from .post_conv_renamer import update_scans_tsv

            update_scans_tsv(self.bids_root)
            QMessageBox.information(self, "Refresh", "Updated scans.tsv files")
        except Exception as exc:
            QMessageBox.warning(self, "Error", f"Failed to update: {exc}")

    def launchBidsIgnore(self):
        """Open dialog to edit ``.bidsignore``."""
        if not self.bids_root:
            QMessageBox.critical(
                self,
                "Error",
                "Dataset not detected. Please load a dataset in File → Open BIDS",
            )
            return
        dlg = BidsIgnoreDialog(self, self.bids_root)
        dlg.exec_()


class RemapDialog(QDialog):
    """
    Batch Rename Conditions dialog (from bids_editor_ancpbids).
    Allows regex-based renaming across the dataset.
    """
    def __init__(self, parent, default_scope: Path):
        super().__init__(parent)
        self.setWindowTitle("Batch Remap Conditions")
        self.resize(1000, 600)
        self.bids_root = default_scope
        layout = QVBoxLayout(self)

        # Tabs for multiple conditions
        self.tabs = QTabWidget()
        layout.addWidget(self.tabs)
        self.add_condition()  # initial condition

        # Scope selector
        scope_layout = QHBoxLayout()
        scope_layout.addWidget(QLabel("Scope:"))
        self.scope_combo = QComboBox()
        self.scope_combo.addItems(["Entire dataset", "Selected subjects"])
        self.subject_edit = QLineEdit()
        self.subject_edit.setPlaceholderText("sub-001, sub-002")
        self.subject_edit.setEnabled(False)
        self.scope_combo.currentIndexChanged.connect(
            lambda i: self.subject_edit.setEnabled(i == 1)
        )
        scope_layout.addWidget(self.scope_combo)
        scope_layout.addWidget(self.subject_edit)
        layout.addLayout(scope_layout)

        # Preview and Apply buttons
        btn_layout = QHBoxLayout()
        self.preview_button = QPushButton("Preview")
        self.preview_button.clicked.connect(self.preview)
        self.apply_button = QPushButton("Apply")
        self.apply_button.clicked.connect(self.apply)
        btn_layout.addWidget(self.preview_button)
        btn_layout.addWidget(self.apply_button)
        layout.addLayout(btn_layout)

        # Preview tree
        self.preview_tree = QTreeWidget()
        self.preview_tree.setColumnCount(2)
        self.preview_tree.setHeaderLabels(["Original", "New Name"])
        hdr = self.preview_tree.header()
        hdr.setSectionResizeMode(0, QHeaderView.Stretch)
        hdr.setSectionResizeMode(1, QHeaderView.Stretch)
        layout.addWidget(self.preview_tree)

    def add_condition(self):
        """Add a new tab with a table for regex pattern/replacement pairs."""
        tab = QWidget()
        fl = QVBoxLayout(tab)
        rules_tbl = QTableWidget(0, 2)
        rules_tbl.setHorizontalHeaderLabels(["Pattern", "Replacement"])
        hdr = rules_tbl.horizontalHeader()
        hdr.setSectionResizeMode(0, QHeaderView.Stretch)
        hdr.setSectionResizeMode(1, QHeaderView.Stretch)
        rule_btns = QHBoxLayout()
        btn_addr = QPushButton("Add Rule")
        btn_addr.clicked.connect(lambda: rules_tbl.insertRow(rules_tbl.rowCount()))
        btn_delr = QPushButton("Delete Rule")
        btn_delr.clicked.connect(lambda: rules_tbl.removeRow(rules_tbl.currentRow()))
        btn_addc = QPushButton("Add Condition")
        btn_addc.clicked.connect(self.add_condition)
        btn_delc = QPushButton("Delete Condition")
        btn_delc.clicked.connect(lambda: self.delete_condition(tab))
        rule_btns.addWidget(btn_addr)
        rule_btns.addWidget(btn_delr)
        rule_btns.addWidget(btn_addc)
        rule_btns.addWidget(btn_delc)
        rule_btns.addStretch()
        fl.addLayout(rule_btns)
        fl.addWidget(rules_tbl)
        index = self.tabs.count() + 1
        self.tabs.addTab(tab, f"Condition {index}")

    def delete_condition(self, tab):
        """Remove a condition tab."""
        idx = self.tabs.indexOf(tab)
        if idx != -1:
            self.tabs.removeTab(idx)
        if self.tabs.count() == 0:
            self.add_condition()

    def get_scope_paths(self):
        """Retrieve file paths under the selected scope."""
        all_files = [p for p in self.bids_root.rglob('*') if p.is_file()]
        if self.scope_combo.currentIndex() == 0:
            return all_files
        subs = [s.strip() for s in self.subject_edit.text().split(',') if s.strip()]
        if not subs:
            return all_files
        scoped = []
        for p in all_files:
            parts = p.relative_to(self.bids_root).parts
            if parts and parts[0] in subs:
                scoped.append(p)
        return scoped

    def preview(self):
        """Show potential renaming preview in a tree widget."""
        self.preview_tree.clear()
        paths = self.get_scope_paths()
        for path in sorted(paths):
            name = path.name
            new_name = name
            for i in range(self.tabs.count()):
                tbl = self.tabs.widget(i).findChild(QTableWidget)
                for r in range(tbl.rowCount()):
                    pat_item = tbl.item(r, 0)
                    rep_item = tbl.item(r, 1)
                    if pat_item and pat_item.text():
                        new_name = re.sub(pat_item.text(), rep_item.text() if rep_item else "", new_name)
            if new_name != name:
                item = QTreeWidgetItem([path.relative_to(self.bids_root).as_posix(), new_name])
                self.preview_tree.addTopLevelItem(item)
        self.preview_tree.expandAll()

    def apply(self):
        """Apply renaming to files as shown in preview."""
        rename_map = {}
        for i in range(self.preview_tree.topLevelItemCount()):
            it = self.preview_tree.topLevelItem(i)
            orig_rel = Path(it.text(0))
            orig = self.bids_root / orig_rel
            new = orig.with_name(it.text(1))
            orig.rename(new)
            rename_map[orig_rel.as_posix()] = (
                (orig_rel.parent / it.text(1)).as_posix()
            )
        if rename_map:
            try:
                from .scans_utils import update_scans_with_map

                update_scans_with_map(self.bids_root, rename_map)
            except Exception:
                pass
        QMessageBox.information(self, "Batch Remap", "Rename applied.")
        self.accept()


class CpuSettingsDialog(QDialog):
    """Dialog to select the number of CPUs for parallel tasks."""

    def __init__(self, parent, current: int = 1):
        super().__init__(parent)
        self.setWindowTitle("Parallel Settings")
        layout = QVBoxLayout(self)

        total_cpu = os.cpu_count() or 1
        # Show the total number of logical CPUs.  The main window initializes
        # ``current`` to roughly 80% of this value.
        ram_text = "n/a"
        if HAS_PSUTIL:
            try:
                mem_gb = psutil.virtual_memory().total / (1024 ** 3)
                ram_text = f"{mem_gb:.1f} GB"
            except Exception:  # pragma: no cover - info retrieval failure
                pass

        layout.addWidget(QLabel(f"Available CPUs: {total_cpu}\nRAM: {ram_text}"))

        row = QHBoxLayout()
        row.addWidget(QLabel("CPUs to use:"))
        self.spin = QSpinBox()
        self.spin.setRange(1, total_cpu)
        self.spin.setValue(min(current, total_cpu))
        row.addWidget(self.spin)
        layout.addLayout(row)

        btn_box = QDialogButtonBox(QDialogButtonBox.Ok | QDialogButtonBox.Cancel)
        btn_box.accepted.connect(self.accept)
        btn_box.rejected.connect(self.reject)
        layout.addWidget(btn_box)


class DpiSettingsDialog(QDialog):
    """Dialog to adjust UI scale (DPI)."""

    def __init__(self, parent, current: int = 100):
        super().__init__(parent)
        self.setWindowTitle("UI Scale")
        layout = QVBoxLayout(self)

        # ``current`` is expressed as a percentage relative to a base scale of
        # 100, regardless of the system's DPI setting.  A value of 100 thus
        # keeps the GUI size unchanged, while values above or below enlarge or
        # shrink it respectively.

        row = QHBoxLayout()
        row.addWidget(QLabel("Scale (%):"))
        self.spin = QSpinBox()
        self.spin.setRange(50, 200)
        self.spin.setSingleStep(25)
        self.spin.setValue(current)
        row.addWidget(self.spin)
        layout.addLayout(row)

        btn_box = QDialogButtonBox(QDialogButtonBox.Ok | QDialogButtonBox.Cancel)
        btn_box.accepted.connect(self.accept)
        btn_box.rejected.connect(self.reject)
        layout.addWidget(btn_box)


class AuthorshipDialog(QDialog):
    """Dialog displaying information about the authors and acknowledgements."""

    def __init__(self, parent):
        super().__init__(parent)
        self.setWindowTitle("Authorship")
        self.resize(500, 700)
        layout = QVBoxLayout(self)
        layout.setSpacing(15)

        # Lab logo and description
        if ANCP_LAB_FILE.exists():
            logo = QLabel()
            pix = QPixmap(str(ANCP_LAB_FILE))
            logo.setPixmap(pix.scaledToWidth(320, Qt.SmoothTransformation))
            logo.setAlignment(Qt.AlignCenter)
            layout.addWidget(logo)
            layout.addSpacing(10)
        desc = QLabel(
            "This software has been developed in the Applied Neurocognitive "
            "Psychology Lab with the objective of facilitating the conversion "
            "to BIDS format, easy metadata handling, and quality control."
        )
        desc.setWordWrap(True)
        desc.setAlignment(Qt.AlignCenter)
        layout.addWidget(desc)

        # Authors
        auth_label = QLabel("<b>Authors</b>")
        auth_label.setAlignment(Qt.AlignCenter)
        layout.addWidget(auth_label)
        layout.addSpacing(10)

        k_row = QHBoxLayout()
        k_row.setSpacing(20)
        if KAREL_IMG_FILE.exists():
            k_pic = QLabel()
            k_pic.setPixmap(QPixmap(str(KAREL_IMG_FILE)).scaledToWidth(140, Qt.SmoothTransformation))
            k_pic.setAlignment(Qt.AlignCenter)
            k_row.addWidget(k_pic)
        k_desc = QLabel(
            "<b>Dr. Karel López Vilaret<br/>BIDS Manager App Lead</b><br/><br/>"
            "I hold a PhD in Neuroscience and currently work as a scientific "
            "software developer. I build BIDS Manager, a tool designed to "
            "streamline BIDS conversion, metadata handling, and quality "
            "control—enabling researchers to manage neuroimaging data more "
            "efficiently."
        )
        k_desc.setWordWrap(True)
        k_row.addWidget(k_desc)
        layout.addLayout(k_row)
        layout.addSpacing(15)

        j_row = QHBoxLayout()
        j_row.setSpacing(20)
        if JOCHEM_IMG_FILE.exists():
            j_pic = QLabel()
            j_pic.setPixmap(QPixmap(str(JOCHEM_IMG_FILE)).scaledToWidth(140, Qt.SmoothTransformation))
            j_pic.setAlignment(Qt.AlignCenter)
            j_row.addWidget(j_pic)
        j_desc = QLabel(
            "<b>Prof. Dr. rer. nat. Jochem Rieger<br/>Applied Neurocognitive Psychology</b><br/><br/>"
            "Full Professor of Psychology at the University of Oldenburg and "
            "head of the Applied Neurocognitive Psychology group. His research "
            "focuses on open science, machine learning, and understanding the "
            "neural basis of perception, cognition, and action in realistic "
            "environments."
        )
        j_desc.setWordWrap(True)
        j_row.addWidget(j_desc)
        layout.addLayout(j_row)
        layout.addSpacing(15)

        # Acknowledgements
        ack_label = QLabel("<b>Acknowledgements</b>")
        ack_label.setAlignment(Qt.AlignCenter)
        layout.addWidget(ack_label)
        ack = QLabel(
            "Dr. Jorge Bosch-Bayard\n"
            "Msc. Erdal Karaca\n"
            "Bsc. Pablo Alexis Olguín Baxman\n"
            "Dr. Amirhussein Abdolalizadeh Saleh\n"
            "Dr. Tina Schmitt\n"
            "Dr.-Ing. Andreas Spiegler\n"
            "Msc. Shari Hiltner"
        )
        ack.setWordWrap(True)
        ack.setAlignment(Qt.AlignCenter)
        layout.addWidget(ack)
        layout.addSpacing(10)

        btn_box = QDialogButtonBox(QDialogButtonBox.Ok)
        btn_box.accepted.connect(self.accept)
        layout.addWidget(btn_box)


class IntendedForDialog(QDialog):
    """Manual editor for fieldmap IntendedFor lists."""

    def __init__(self, parent, bids_root: Path):
        super().__init__(parent)
        self.setWindowTitle("Set IntendedFor")
        self.resize(900, 500)
        self.bids_root = bids_root

        layout = QVBoxLayout(self)

        self.tabs = QTabWidget()
        layout.addWidget(self.tabs)

        (
            self.bold_tab,
            self.bold_tree,
            self.bold_intended,
            self.bold_func_list,
            self.bold_remove,
            self.bold_add,
            self.bold_save,
        ) = self._build_tab("bold")
        self.tabs.addTab(self.bold_tab, "BOLD")

        (
            self.dwi_tab,
            self.dwi_tree,
            self.dwi_intended,
            self.dwi_func_list,
            self.dwi_remove,
            self.dwi_add,
            self.dwi_save,
        ) = self._build_tab("dwi")

        self.b0_box = QCheckBox("Treat DWI b0 maps as fieldmaps")
        self.b0_box.toggled.connect(self._on_b0_toggle)
        layout.addWidget(self.b0_box)

        self.data = {}
        self._init_b0_state()
        self._collect()

    # ---- helpers ----
    def _build_tab(self, mode: str):
        widget = QWidget()
        layout = QHBoxLayout(widget)

        left_layout = QVBoxLayout()
        left_layout.addWidget(QLabel("Fieldmap images:"))
        tree = QTreeWidget()
        tree.setHeaderHidden(True)
        if mode == "bold":
            tree.itemSelectionChanged.connect(lambda: self._on_left_selected("bold"))
        else:
            tree.itemSelectionChanged.connect(lambda: self._on_left_selected("dwi"))
        left_layout.addWidget(tree)
        layout.addLayout(left_layout, 2)

        mid_layout = QVBoxLayout()
        mid_layout.addWidget(QLabel("IntendedFor:"))
        intended = QListWidget()
        intended.setSelectionMode(QAbstractItemView.ExtendedSelection)
        mid_layout.addWidget(intended)
        rm_save = QHBoxLayout()
        remove = QPushButton("Remove")
        remove.clicked.connect(lambda: self._remove_selected(mode))
        save = QPushButton("Save")
        save.clicked.connect(lambda: self._save_changes(mode))
        rm_save.addWidget(remove)
        rm_save.addWidget(save)
        rm_save.addStretch()
        mid_layout.addLayout(rm_save)
        layout.addLayout(mid_layout, 2)

        right_layout = QVBoxLayout()
        label = "Functional images:" if mode == "bold" else "Diffusion images:"
        right_layout.addWidget(QLabel(label))
        func_list = QListWidget()
        func_list.setSelectionMode(QAbstractItemView.ExtendedSelection)
        right_layout.addWidget(func_list)
        add_btn = QPushButton("← Add")
        add_btn.clicked.connect(lambda: self._add_selected(mode))
        right_layout.addWidget(add_btn)
        right_layout.addStretch()
        layout.addLayout(right_layout, 2)

        return widget, tree, intended, func_list, remove, add_btn, save

    def _init_b0_state(self) -> None:
        has_b0 = self._has_any_b0()
        fmap_b0 = self._fmap_has_b0()
        self.b0_box.setEnabled(has_b0)
        self.b0_box.setChecked(fmap_b0)
        if fmap_b0 and self.tabs.indexOf(self.dwi_tab) == -1:
            self.tabs.addTab(self.dwi_tab, "DWI")

    def _on_b0_toggle(self) -> None:
        if self.b0_box.isChecked():
            if self.tabs.indexOf(self.dwi_tab) == -1:
                self.tabs.addTab(self.dwi_tab, "DWI")
        else:
            idx = self.tabs.indexOf(self.dwi_tab)
            if idx != -1:
                self.tabs.removeTab(idx)
        self._collect()

    def _collect(self) -> None:
        self.bold_tree.clear()
        if self.tabs.indexOf(self.dwi_tab) != -1:
            self.dwi_tree.clear()
        self.data.clear()
        if self.b0_box.isChecked():
            self._move_b0_maps()
        else:
            self._restore_b0_maps()
        for sub in sorted(self.bids_root.glob('sub-*')):
            if not sub.is_dir():
                continue
            sub_item_bold = QTreeWidgetItem([sub.name])
            self.bold_tree.addTopLevelItem(sub_item_bold)
            sub_item_dwi = None
            if self.tabs.indexOf(self.dwi_tab) != -1:
                sub_item_dwi = QTreeWidgetItem([sub.name])
                self.dwi_tree.addTopLevelItem(sub_item_dwi)
            sessions = [s for s in sub.glob('ses-*') if s.is_dir()]
            if sessions:
                for ses in sessions:
                    ses_item_bold = QTreeWidgetItem([ses.name])
                    sub_item_bold.addChild(ses_item_bold)
                    ses_item_dwi = None
                    if sub_item_dwi is not None:
                        ses_item_dwi = QTreeWidgetItem([ses.name])
                        sub_item_dwi.addChild(ses_item_dwi)
                    self._add_fmaps(ses, ses_item_bold, ses_item_dwi, sub.name, ses.name)
            else:
                self._add_fmaps(sub, sub_item_bold, sub_item_dwi, sub.name, None)
            sub_item_bold.setExpanded(True)
            if sub_item_dwi is not None:
                sub_item_dwi.setExpanded(True)

    def _move_b0_maps(self) -> None:
        """Move DWI b0/epi images into the ``fmap`` folder."""
        rename_map: dict[str, str] = {}
        for sub in self.bids_root.glob('sub-*'):
            if not sub.is_dir():
                continue
            sessions = [s for s in sub.glob('ses-*') if s.is_dir()]
            roots = sessions or [sub]
            for root in roots:
                dwi_dir = root / 'dwi'
                if not dwi_dir.is_dir():
                    continue
                fmap_dir = root / 'fmap'
                fmap_dir.mkdir(exist_ok=True)
                for nii in dwi_dir.glob('*.nii*'):
                    name = nii.name.lower()
                    if 'b0' not in name and '_epi' not in name:
                        continue
                    dst = fmap_dir / nii.name
                    if not dst.exists():
                        nii.rename(dst)
                        rename_map[(nii.relative_to(self.bids_root)).as_posix()] = (
                            dst.relative_to(self.bids_root).as_posix()
                        )
                    base = re.sub(r'\.nii(\.gz)?$', '', nii.name, flags=re.I)
                    for ext in ['.json', '.bval', '.bvec']:
                        src = dwi_dir / (base + ext)
                        if src.exists():
                            dst_file = fmap_dir / src.name
                            if not dst_file.exists():
                                src.rename(dst_file)
                                rename_map[(src.relative_to(self.bids_root)).as_posix()] = (
                                    dst_file.relative_to(self.bids_root).as_posix()
                                )
        if rename_map:
            try:
                from .scans_utils import update_scans_with_map

                update_scans_with_map(self.bids_root, rename_map)
            except Exception:
                pass

    def _restore_b0_maps(self) -> None:
        """Move previously relocated b0/epi images back to ``dwi``."""
        rename_map: dict[str, str] = {}
        for sub in self.bids_root.glob('sub-*'):
            if not sub.is_dir():
                continue
            sessions = [s for s in sub.glob('ses-*') if s.is_dir()]
            roots = sessions or [sub]
            for root in roots:
                fmap_dir = root / 'fmap'
                dwi_dir = root / 'dwi'
                if not fmap_dir.is_dir() or not dwi_dir.is_dir():
                    continue
                for nii in fmap_dir.glob('*.nii*'):
                    name = nii.name.lower()
                    if 'b0' not in name and '_epi' not in name:
                        continue
                    dst = dwi_dir / nii.name
                    if not dst.exists():
                        nii.rename(dst)
                        rename_map[(nii.relative_to(self.bids_root)).as_posix()] = (
                            dst.relative_to(self.bids_root).as_posix()
                        )
                    base = re.sub(r'\.nii(\.gz)?$', '', nii.name, flags=re.I)
                    for ext in ['.json', '.bval', '.bvec']:
                        src = fmap_dir / (base + ext)
                        if src.exists():
                            dst_file = dwi_dir / src.name
                            if not dst_file.exists():
                                src.rename(dst_file)
                                rename_map[(src.relative_to(self.bids_root)).as_posix()] = (
                                    dst_file.relative_to(self.bids_root).as_posix()
                                )
        if rename_map:
            try:
                from .scans_utils import update_scans_with_map

                update_scans_with_map(self.bids_root, rename_map)
            except Exception:
                pass

    def _has_any_b0(self) -> bool:
        for sub in self.bids_root.glob('sub-*'):
            if not sub.is_dir():
                continue
            sessions = [s for s in sub.glob('ses-*') if s.is_dir()]
            roots = sessions or [sub]
            for root in roots:
                for folder in [root / 'dwi', root / 'fmap']:
                    if not folder.is_dir():
                        continue
                    for nii in folder.glob('*.nii*'):
                        if self._is_b0(nii.name):
                            return True
        return False

    def _fmap_has_b0(self) -> bool:
        for sub in self.bids_root.glob('sub-*'):
            if not sub.is_dir():
                continue
            sessions = [s for s in sub.glob('ses-*') if s.is_dir()]
            roots = sessions or [sub]
            for root in roots:
                fmap_dir = root / 'fmap'
                if not fmap_dir.is_dir():
                    continue
                for nii in fmap_dir.glob('*.nii*'):
                    if self._is_b0(nii.name):
                        return True
        return False

    @staticmethod
    def _is_b0(name: str) -> bool:
        lower = name.lower()
        return 'b0' in lower or '_epi' in lower

    def _add_fmaps(self, root: Path, bold_parent: QTreeWidgetItem,
                   dwi_parent: QTreeWidgetItem | None,
                   sub: str, ses: str | None) -> None:
        fmap_dir = root / 'fmap'
        func_dir = root / 'func'
        dwi_dir = root / 'dwi'
        func_files = [f.relative_to(root).as_posix()
                      for f in sorted(func_dir.glob('*.nii*')) if f.is_file()]
        dwi_files = [f.relative_to(root).as_posix()
                     for f in sorted(dwi_dir.glob('*.nii*')) if f.is_file()]
        groups: dict[str, list[Path]] = {}
        if fmap_dir.is_dir():
            for js in fmap_dir.glob('*.json'):
                base = re.sub(
                    r'_(magnitude1|magnitude2|phasediff|phase1|phase2)\.json$',
                    '', js.name, flags=re.I)
                groups.setdefault(base, []).append(js)
        for base, files in groups.items():
            key = (sub, ses, base)
            bold_int, dwi_int = self._load_intended(files[0], root)
            self.data[key] = {
                'jsons': files,
                'funcs_bold': func_files,
                'funcs_dwi': dwi_files,
                'intended_bold': bold_int,
                'intended_dwi': dwi_int,
                'root': root,
            }
            if not (self.b0_box.isChecked() and self._is_b0(base)):
                item_bold = QTreeWidgetItem([base])
                item_bold.setData(0, Qt.UserRole, key)
                bold_parent.addChild(item_bold)
            if dwi_parent is not None and self._is_b0(base):
                item_dwi = QTreeWidgetItem([base])
                item_dwi.setData(0, Qt.UserRole, key)
                dwi_parent.addChild(item_dwi)

    def _load_intended(self, path: Path, root: Path) -> tuple[list[str], list[str]]:
        try:
            with open(path, 'r', encoding='utf-8') as f:
                meta = json.load(f)
            val = meta.get('IntendedFor', [])
            prefix = root.relative_to(self.bids_root)

            def _strip(p: str) -> str:
                parts = Path(p)
                try:
                    parts = parts.relative_to(prefix)
                except ValueError:
                    pass
                return parts.as_posix()

            if isinstance(val, str):
                vals = [_strip(val)]
            elif isinstance(val, list):
                vals = [_strip(v) for v in val]
            else:
                vals = []
            bold = [v for v in vals if '/func/' in v]
            dwi = [v for v in vals if '/dwi/' in v]
            return bold, dwi
        except Exception:
            pass
        return [], []

    def _on_left_selected(self, mode: str) -> None:
        tree = self.bold_tree if mode == "bold" else self.dwi_tree
        intended = self.bold_intended if mode == "bold" else self.dwi_intended
        funcs = self.bold_func_list if mode == "bold" else self.dwi_func_list
        it = tree.currentItem()
        if not it:
            return
        key = it.data(0, Qt.UserRole)
        if not key:
            return
        info = self.data.get(key, {})
        intended.clear()
        for f in info.get(f'intended_{mode}', []):
            intended.addItem(f)
        funcs.clear()
        for f in info.get(f'funcs_{mode}', []):
            funcs.addItem(f)

    def _add_selected(self, mode: str) -> None:
        tree = self.bold_tree if mode == "bold" else self.dwi_tree
        func_list = self.bold_func_list if mode == "bold" else self.dwi_func_list
        it = tree.currentItem()
        if not it:
            return
        key = it.data(0, Qt.UserRole)
        if not key:
            return
        info = self.data[key]
        for sel in func_list.selectedItems():
            path = sel.text()
            if path not in info[f'intended_{mode}']:
                info[f'intended_{mode}'].append(path)
        self._on_left_selected(mode)

    def _remove_selected(self, mode: str) -> None:
        tree = self.bold_tree if mode == "bold" else self.dwi_tree
        intended = self.bold_intended if mode == "bold" else self.dwi_intended
        it = tree.currentItem()
        if not it:
            return
        key = it.data(0, Qt.UserRole)
        if not key:
            return
        info = self.data[key]
        remove = [s.text() for s in intended.selectedItems()]
        info[f'intended_{mode}'] = [p for p in info[f'intended_{mode}'] if p not in remove]
        self._on_left_selected(mode)

    def _save_changes(self, mode: str) -> None:
        tree = self.bold_tree if mode == "bold" else self.dwi_tree
        it = tree.currentItem()
        if not it:
            return
        key = it.data(0, Qt.UserRole)
        if not key:
            return
        info = self.data[key]
        val = sorted(info['intended_bold'] + info['intended_dwi'])
        prefix = info['root'].relative_to(self.bids_root)
        cleaned = []
        for p in val:
            path = Path(p)
            try:
                path = path.relative_to(prefix)
            except ValueError:
                pass
            cleaned.append(path.as_posix())
        val = cleaned
        for js in info['jsons']:
            try:
                with open(js, 'r', encoding='utf-8') as f:
                    meta = json.load(f)
                meta['IntendedFor'] = val
                with open(js, 'w', encoding='utf-8') as f:
                    json.dump(meta, f, indent=4)
                    f.write('\n')
            except Exception as exc:
                QMessageBox.warning(self, 'Error', f'Failed to save {js}: {exc}')
                return
        QMessageBox.information(self, 'Saved', 'IntendedFor updated.')


class BidsIgnoreDialog(QDialog):
    """Dialog to edit ``.bidsignore`` entries using two selection panels."""

    def __init__(self, parent, bids_root: Path):
        super().__init__(parent)
        self.bids_root = bids_root
        self.setWindowTitle("Edit .bidsignore")
        self.resize(700, 400)

        main = QVBoxLayout(self)

        # --- lists ---
        lists = QHBoxLayout()
        main.addLayout(lists)

        # Left panel: existing entries
        left_box = QVBoxLayout()
        lists.addLayout(left_box)
        left_box.addWidget(QLabel("Ignored files:"))
        self.ignore_list = QListWidget()
        self.ignore_list.setSelectionMode(QAbstractItemView.ExtendedSelection)
        left_box.addWidget(self.ignore_list)
        rm_btn = QPushButton("Remove")
        rm_btn.clicked.connect(self._remove_selected)
        left_box.addWidget(rm_btn)

        # Right panel: available files
        right_box = QVBoxLayout()
        lists.addLayout(right_box)
        self.search = QLineEdit()
        self.search.setPlaceholderText("Filter files…")
        self.search.textChanged.connect(self._populate_lists)
        right_box.addWidget(self.search)
        self.file_list = QListWidget()
        self.file_list.setSelectionMode(QAbstractItemView.ExtendedSelection)
        right_box.addWidget(self.file_list)
        add_btn = QPushButton("Add")
        add_btn.clicked.connect(self._add_selected)
        right_box.addWidget(add_btn)

        # buttons
        btn_box = QDialogButtonBox(QDialogButtonBox.Save | QDialogButtonBox.Cancel)
        btn_box.accepted.connect(self.save)
        btn_box.rejected.connect(self.reject)
        main.addWidget(btn_box)

        self.ignore_file = self.bids_root / ".bidsignore"
        self.entries: set[str] = set()
        if self.ignore_file.exists():
            self.entries = {
                line.strip()
                for line in self.ignore_file.read_text().splitlines()
                if line.strip()
            }

        self.all_files = [
            p.relative_to(self.bids_root).as_posix()
            for p in self.bids_root.rglob('*')
            if p.is_file()
        ]
        self._populate_lists()

    # --- helpers ---
    def _populate_lists(self) -> None:
        """Refresh both panels based on current entries and filter."""
        pattern = self.search.text().strip()

        self.ignore_list.clear()
        for path in sorted(self.entries):
            self.ignore_list.addItem(path)

        self.file_list.clear()
        for path in sorted(self.all_files):
            if path in self.entries:
                continue
            if pattern and pattern not in path:
                continue
            self.file_list.addItem(path)

    def _add_selected(self) -> None:
        for item in self.file_list.selectedItems():
            self.entries.add(item.text())
        self._populate_lists()

    def _remove_selected(self) -> None:
        for item in self.ignore_list.selectedItems():
            self.entries.discard(item.text())
        self._populate_lists()

    # --- save ---
    def save(self) -> None:
        self.ignore_file.write_text("\n".join(sorted(self.entries)) + "\n")
        QMessageBox.information(self, "Saved", f"Updated {self.ignore_file}")
        self.accept()


class Volume3DDialog(QDialog):
    """Interactive 3-D renderer for NIfTI volumes."""

    def __init__(
        self,
        parent,
        data: np.ndarray,
        meta: Optional[dict] = None,
        voxel_sizes: Optional[Sequence[float]] = None,
        default_mode: Optional[str] = None,
        title: Optional[str] = None,
        dark_theme: bool = False,
    ) -> None:
        super().__init__(parent)
        if not HAS_PYQTGRAPH:
            raise RuntimeError(
                "3-D volume rendering requires the optional 'pyqtgraph' dependency."
            )
        self.setWindowTitle(title or "3D Volume Viewer")
        self.resize(1800, 1000)
        self.setMinimumSize(780, 560)
        self.setSizeGripEnabled(True)

        self._raw = np.asarray(data)
        if self._raw.ndim < 3:
            raise ValueError("3-D rendering requires data with at least three axes")

        self._meta = meta or {}
        self._voxel_sizes = self._normalise_voxel_sizes(voxel_sizes)
        self._voxel_sizes_vec = np.asarray(self._voxel_sizes, dtype=np.float32)
        self._dark_theme = bool(dark_theme)
        self._max_points = 120_000
        self._surface_step = 1
        self._initialising = True
        self._scalar_min = 0.0
        self._scalar_max = 0.0
        self._scalar_volume: Optional[np.ndarray] = None
        self._normalised_volume: Optional[np.ndarray] = None
        self._downsampled: Optional[np.ndarray] = None
        self._downsample_step = 1
        self._point_sorted_values: Optional[np.ndarray] = None
        self._point_sorted_indices: Optional[np.ndarray] = None
        self._point_shape: Optional[tuple[int, int, int]] = None
        self._scalar_hist_upper_edges: Optional[np.ndarray] = None
        self._scalar_hist_cumulative: Optional[np.ndarray] = None
        self._scatter_item: Optional[gl.GLScatterPlotItem] = None
        self._mesh_item: Optional[gl.GLMeshItem] = None
        self._axis_item: Optional[gl.GLAxisItem] = None
        self._current_bounds: Optional[tuple[np.ndarray, np.ndarray]] = None
        self._colormap_cache: dict[tuple[str, float], mcolors.Colormap] = {}
        self._light_shader = _create_directional_light_shader()
        self._flat_shader = _create_flat_color_shader()
        self._lighting_enabled = True

        self._fg_color = "#f0f0f0" if self._dark_theme else "#202020"
        self._canvas_bg = "#202020" if self._dark_theme else "#ffffff"
        self._axis_label_items: list[gl.GLTextItem] = []
        self._data_bounds: Optional[tuple[np.ndarray, np.ndarray]] = None
        self._slice_controls: dict[str, _SliceControl] = {}

        layout = QVBoxLayout(self)

        self._splitter = QSplitter(Qt.Vertical)
        self._splitter.setChildrenCollapsible(False)
        self._splitter.setHandleWidth(12)
        layout.addWidget(self._splitter)

        self._view_container = QWidget()
        view_layout = QVBoxLayout(self._view_container)
        view_layout.setContentsMargins(0, 0, 0, 0)
        view_layout.setSpacing(0)

        # ``GLViewWidget`` renders using OpenGL so panning/zooming the scene does
        # not require recomputing the voxel subset on every interaction.
        gl_format_reset = None
        gl_format = None
        if sys.platform == "darwin":
            gl_format_reset = QSurfaceFormat.defaultFormat()
            gl_format = QSurfaceFormat()
            gl_format.setRenderableType(QSurfaceFormat.OpenGL)
            gl_format.setProfile(QSurfaceFormat.CompatibilityProfile)
            gl_format.setVersion(2, 1)
            # Apply a temporary compatibility profile so the GLViewWidget receives
            # a context macOS accepts while leaving the default intact for
            # QtWebEngine (used for WebGL in other parts of the app).
            QSurfaceFormat.setDefaultFormat(gl_format)

        self.view = gl.GLViewWidget()
        if gl_format is not None and hasattr(self.view, "setFormat"):
            self.view.setFormat(gl_format)
        if gl_format_reset is not None:
            QSurfaceFormat.setDefaultFormat(gl_format_reset)
        if hasattr(self.view, "setUpdateBehavior"):
            self.view.setUpdateBehavior(QOpenGLWidget.NoPartialUpdate)
        self.view.setSizePolicy(QSizePolicy.Expanding, QSizePolicy.Expanding)
        self.view.setBackgroundColor(self._canvas_bg)
        self.view.opts["distance"] = 200
        self.view.opts["elevation"] = 20
        self.view.opts["azimuth"] = -60
        view_layout.addWidget(self.view)

        self._splitter.addWidget(self._view_container)

        settings_container = QWidget()
        settings_layout = QVBoxLayout(settings_container)
        settings_layout.setContentsMargins(6, 6, 6, 6)
        settings_layout.setSpacing(10)

        # Allow users to dock the settings pane to whichever edge feels most
        # comfortable when working on small screens.
        placement_layout = QHBoxLayout()
        placement_layout.setSpacing(6)
        placement_label = QLabel("Panel placement:")
        placement_layout.addWidget(placement_label)
        self.panel_location_combo = QComboBox()
        self.panel_location_combo.addItems(["Bottom", "Left", "Right"])
        # Default to a side-by-side layout so the viewport opens on the left.
        self.panel_location_combo.setCurrentText("Right")
        placement_layout.addWidget(self.panel_location_combo)
        placement_layout.addStretch()
        settings_layout.addLayout(placement_layout)

        controls_widget = QWidget()
        controls_layout = QVBoxLayout(controls_widget)
        controls_layout.setContentsMargins(0, 0, 0, 0)
        controls_layout.setSpacing(6)

        header_row = QHBoxLayout()
        header_row.setSpacing(8)
        agg_label = QLabel("Aggregation:")
        header_row.addWidget(agg_label)
        self.agg_combo = QComboBox()
        self._aggregators = {}
        self._init_aggregator_options()
        header_row.addWidget(self.agg_combo)
        header_row.addSpacing(12)

        render_label = QLabel("Render mode:")
        header_row.addWidget(render_label)
        self.render_mode_combo = QComboBox()
        self.render_mode_combo.addItems(["Point cloud", "Surface mesh"])
        self.render_mode_combo.setToolTip(
            "Switch between scattered voxels and iso-surface rendering.",
        )
        header_row.addWidget(self.render_mode_combo)
        header_row.addStretch()
        controls_layout.addLayout(header_row)

        # Stack the render-mode sliders beneath the mode selector so they are
        # visually associated with the chosen representation.
        slider_grid = QGridLayout()
        slider_grid.setContentsMargins(0, 0, 0, 0)
        slider_grid.setHorizontalSpacing(8)
        slider_grid.setVerticalSpacing(6)
        slider_grid.setColumnStretch(1, 1)

        self.thresh_text = QLabel("Threshold:")
        slider_grid.addWidget(self.thresh_text, 0, 0)
        self.thresh_slider = QSlider(Qt.Horizontal)
        self.thresh_slider.setRange(0, 100)
        self.thresh_slider.setValue(60)
        self.thresh_slider.setPageStep(5)
        self.thresh_slider.setToolTip(
            "Minimum normalised intensity included in the rendering.",
        )
        self.thresh_slider.valueChanged.connect(self._update_plot)
        slider_grid.addWidget(self.thresh_slider, 0, 1)
        self.thresh_label = QLabel("0.60")
        slider_grid.addWidget(self.thresh_label, 0, 2)

        self.point_label = QLabel("Point size:")
        slider_grid.addWidget(self.point_label, 1, 0)
        self.point_slider = QSlider(Qt.Horizontal)
        self.point_slider.setRange(1, 12)
        self.point_slider.setValue(4)
        self.point_slider.setToolTip("Marker diameter for point-cloud rendering.")
        self.point_slider.valueChanged.connect(self._update_plot)
        slider_grid.addWidget(self.point_slider, 1, 1)

        controls_layout.addLayout(slider_grid)
        controls_layout.addStretch()
        settings_layout.addWidget(controls_widget)

        options_group = QGroupBox("Rendering options")
        options = QGridLayout(options_group)
        options.setColumnStretch(1, 1)

        row = 0
        options.addWidget(QLabel("Colormap:"), row, 0)
        self.colormap_combo = QComboBox()
        self.colormap_combo.addItems([
            "viridis",
            "plasma",
            "inferno",
            "magma",
            "cividis",
            "turbo",
            "twilight",
            "cubehelix",
            "Spectral",
            "coolwarm",
            "YlGnBu",
            "Greys",
            "bone",
        ])
        self.colormap_combo.setToolTip(
            "Select the matplotlib colormap for voxel intensities.",
        )
        self.colormap_combo.currentTextChanged.connect(lambda _: self._update_plot())
        options.addWidget(self.colormap_combo, row, 1)

        row += 1
        options.addWidget(QLabel("Opacity:"), row, 0)
        self.opacity_slider = QSlider(Qt.Horizontal)
        self.opacity_slider.setRange(10, 100)
        self.opacity_slider.setValue(80)
        self.opacity_slider.setToolTip(
            "Global alpha applied to rendered points or the surface mesh.",
        )
        options.addWidget(self.opacity_slider, row, 1)
        self.opacity_label = QLabel("0.80")
        options.addWidget(self.opacity_label, row, 2)

        row += 1
        options.addWidget(QLabel("Colour intensity:"), row, 0)
        self.intensity_slider = QSlider(Qt.Horizontal)
        self.intensity_slider.setRange(10, 200)
        self.intensity_slider.setValue(100)
        self.intensity_slider.setToolTip(
            "Scale factor applied to RGB values after colormap lookup (0.1–2.0×).",
        )
        options.addWidget(self.intensity_slider, row, 1)
        self.intensity_label = QLabel("1.00×")
        options.addWidget(self.intensity_label, row, 2)

        row += 1
        options.addWidget(QLabel("Maximum points:"), row, 0)
        self.max_points_spin = QSpinBox()
        self.max_points_spin.setRange(1_000, 20_000_000)
        self.max_points_spin.setSingleStep(5_000)
        self.max_points_spin.setValue(self._max_points)
        self.max_points_spin.setToolTip(
            "Upper bound on voxels displayed in point-cloud mode.",
        )
        options.addWidget(self.max_points_spin, row, 1)

        row += 1
        options.addWidget(QLabel("Downsample step:"), row, 0)
        self.downsample_spin = QSpinBox()
        self.downsample_spin.setRange(0, 8)
        self.downsample_spin.setValue(0)
        self.downsample_spin.setToolTip(
            "Manual voxel stride applied before rendering (0 = automatic).",
        )
        options.addWidget(self.downsample_spin, row, 1)

        row += 1
        self.surface_step_label = QLabel("Marching cubes step:")
        options.addWidget(self.surface_step_label, row, 0)
        self.surface_step_spin = QSpinBox()
        self.surface_step_spin.setRange(1, 6)
        self.surface_step_spin.setValue(self._surface_step)
        self.surface_step_spin.setToolTip(
            "Sampling stride for marching cubes when computing iso-surfaces.",
        )
        options.addWidget(self.surface_step_spin, row, 1)

        row += 1
        self.axes_checkbox = QCheckBox("Show axes")
        self.axes_checkbox.setChecked(False)
        options.addWidget(self.axes_checkbox, row, 0, 1, 2)

        row += 1
        options.addWidget(QLabel("Axis thickness:"), row, 0)
        self.axis_thickness_slider = QSlider(Qt.Horizontal)
        self.axis_thickness_slider.setRange(1, 12)
        self.axis_thickness_slider.setValue(3)
        self.axis_thickness_slider.setToolTip(
            "Line width of the anatomical axes (pixels).",
        )
        options.addWidget(self.axis_thickness_slider, row, 1)
        self.axis_thickness_value = QLabel("3 px")
        options.addWidget(self.axis_thickness_value, row, 2)

        row += 1
        self.axis_labels_checkbox = QCheckBox("Show axis labels")
        self.axis_labels_checkbox.setChecked(False)
        options.addWidget(self.axis_labels_checkbox, row, 0, 1, 2)
        self.axis_thickness_slider.setEnabled(False)
        self.axis_labels_checkbox.setEnabled(False)
        settings_layout.addWidget(options_group)

        # Embed the colour bar alongside the rest of the controls so it folds
        # away with the settings pane.
        colorbar_group = QGroupBox("Colour bar")
        colorbar_layout = QVBoxLayout(colorbar_group)
        colorbar_layout.setContentsMargins(8, 6, 8, 6)
        colorbar_layout.setSpacing(4)
        self._colorbar_canvas = FigureCanvas(plt.Figure(figsize=(2.6, 1.4)))
        self._colorbar_canvas.setSizePolicy(QSizePolicy.Expanding, QSizePolicy.Fixed)
        self._colorbar_canvas.setFixedHeight(180)
        self._colorbar_canvas.figure.patch.set_facecolor(self._canvas_bg)
        colorbar_layout.addWidget(self._colorbar_canvas)

        # Host the colour bar in its own lightweight container so it can share
        # the retractable pane while remaining independent from the parameter list.
        self._colorbar_panel = QWidget()
        colorbar_panel_layout = QVBoxLayout(self._colorbar_panel)
        colorbar_panel_layout.setContentsMargins(6, 6, 6, 6)
        colorbar_panel_layout.setSpacing(6)
        colorbar_panel_layout.addWidget(colorbar_group)

        slice_group = QGroupBox("Slice planes")
        slice_layout = QVBoxLayout(slice_group)
        slice_layout.setContentsMargins(8, 4, 8, 4)
        slice_layout.setSpacing(6)
        self._slice_controls.clear()
        for key, axis_idx, neg_name, pos_name in _SLICE_ORIENTATIONS:
            row_layout = QHBoxLayout()
            row_layout.setSpacing(6)
            checkbox = QCheckBox(key.capitalize())
            checkbox.setChecked(False)
            row_layout.addWidget(checkbox)
            row_layout.addSpacing(4)
            row_layout.addWidget(QLabel(f"{neg_name}:"))
            min_slider = QSlider(Qt.Horizontal)
            min_slider.setRange(0, 100)
            min_slider.setValue(0)
            min_slider.setEnabled(False)
            row_layout.addWidget(min_slider, 1)
            min_value = QLabel("0.0 mm")
            row_layout.addWidget(min_value)
            row_layout.addSpacing(6)
            row_layout.addWidget(QLabel(f"{pos_name}:"))
            max_slider = QSlider(Qt.Horizontal)
            max_slider.setRange(0, 100)
            max_slider.setValue(100)
            max_slider.setEnabled(False)
            row_layout.addWidget(max_slider, 1)
            max_value = QLabel("0.0 mm")
            row_layout.addWidget(max_value)
            row_layout.addStretch()
            slice_layout.addLayout(row_layout)
            control = _SliceControl(
                checkbox=checkbox,
                min_slider=min_slider,
                max_slider=max_slider,
                min_value=min_value,
                max_value=max_value,
                axis=axis_idx,
                negative_name=neg_name,
                positive_name=pos_name,
            )
            self._slice_controls[key] = control
            checkbox.toggled.connect(lambda checked, name=key: self._on_slice_toggle(name, checked))
            min_slider.valueChanged.connect(lambda value, name=key: self._on_slice_slider_change(name, "min", value))
            max_slider.valueChanged.connect(lambda value, name=key: self._on_slice_slider_change(name, "max", value))
        slice_layout.addStretch()
        settings_layout.addWidget(slice_group)

        self.lighting_group = QGroupBox("Lighting")
        light_layout = QGridLayout(self.lighting_group)
        light_row = 0
        self.light_enable_checkbox = QCheckBox("Enable lighting")
        self.light_enable_checkbox.setChecked(True)
        light_layout.addWidget(self.light_enable_checkbox, light_row, 0, 1, 3)
        light_row += 1
        light_layout.addWidget(QLabel("Azimuth:"), light_row, 0)
        self.light_azimuth_slider = QSlider(Qt.Horizontal)
        self.light_azimuth_slider.setRange(-180, 180)
        self.light_azimuth_slider.setValue(-45)
        self.light_azimuth_slider.setToolTip(
            "Horizontal direction of the light source relative to the mesh (°).",
        )
        light_layout.addWidget(self.light_azimuth_slider, light_row, 1)
        self.light_azimuth_label = QLabel("-45°")
        light_layout.addWidget(self.light_azimuth_label, light_row, 2)

        light_row += 1
        light_layout.addWidget(QLabel("Elevation:"), light_row, 0)
        self.light_elevation_slider = QSlider(Qt.Horizontal)
        self.light_elevation_slider.setRange(-90, 90)
        self.light_elevation_slider.setValue(30)
        self.light_elevation_slider.setToolTip(
            "Vertical angle of the light source relative to the mesh (°).",
        )
        light_layout.addWidget(self.light_elevation_slider, light_row, 1)
        self.light_elevation_label = QLabel("30°")
        light_layout.addWidget(self.light_elevation_label, light_row, 2)

        light_row += 1
        light_layout.addWidget(QLabel("Intensity:"), light_row, 0)
        self.light_intensity_slider = QSlider(Qt.Horizontal)
        self.light_intensity_slider.setRange(10, 300)
        self.light_intensity_slider.setValue(130)
        self.light_intensity_slider.setToolTip(
            "Diffuse lighting strength (0.1–3.0×). Ambient light stays constant.",
        )
        light_layout.addWidget(self.light_intensity_slider, light_row, 1)
        self.light_intensity_label = QLabel("1.30×")
        light_layout.addWidget(self.light_intensity_label, light_row, 2)
        if self._light_shader is None and self._flat_shader is None:
            self.lighting_group.setEnabled(False)
        settings_layout.addWidget(self.lighting_group)

        self.status_label = QLabel("")
        self.status_label.setWordWrap(True)
        settings_layout.addWidget(self.status_label)
        settings_layout.addStretch()

        self._panel_scroll = ShrinkableScrollArea()
        self._panel_scroll.setWidget(settings_container)
        self._panel_scroll.setWidgetResizable(True)
        self._panel_scroll.setHorizontalScrollBarPolicy(Qt.ScrollBarAlwaysOff)

        # A nested splitter keeps the scrollable controls and the colour bar in
        # separate panes so each can be resized without affecting the other.
        self._panel_splitter = QSplitter(Qt.Vertical)
        self._panel_splitter.setChildrenCollapsible(False)
        self._panel_splitter.addWidget(self._panel_scroll)
        self._panel_splitter.addWidget(self._colorbar_panel)
        self._panel_splitter.setStretchFactor(0, 3)
        self._panel_splitter.setStretchFactor(1, 1)

        self._panel_container = QWidget()
        panel_container_layout = QVBoxLayout(self._panel_container)
        panel_container_layout.setContentsMargins(0, 0, 0, 0)
        panel_container_layout.setSpacing(0)
        panel_container_layout.addWidget(self._panel_splitter)

        self._splitter.addWidget(self._panel_container)

        default_name = None
        if default_mode and default_mode in self._aggregators:
            default_name = default_mode
        elif self._raw.ndim > 3:
            if self._meta.get("is_rgb"):
                default_name = "Mean |value|"
            else:
                default_name = "RMS (DTI)"

        if default_name:
            self.agg_combo.setCurrentText(default_name)

        self.panel_location_combo.currentTextChanged.connect(self._on_panel_location_change)
        self.agg_combo.currentTextChanged.connect(self._on_agg_change)
        self.render_mode_combo.currentTextChanged.connect(self._on_render_mode_change)
        self.opacity_slider.valueChanged.connect(self._on_opacity_change)
        self.intensity_slider.valueChanged.connect(self._on_intensity_change)
        self.max_points_spin.valueChanged.connect(self._on_max_points_change)
        self.downsample_spin.valueChanged.connect(self._on_downsample_change)
        self.surface_step_spin.valueChanged.connect(self._on_surface_step_change)
        self.axes_checkbox.toggled.connect(self._on_axes_toggle)
        self.axis_thickness_slider.valueChanged.connect(self._on_axis_thickness_change)
        self.axis_labels_checkbox.toggled.connect(self._on_axis_labels_toggle)
        self.light_enable_checkbox.toggled.connect(self._on_light_enabled_toggle)
        self.light_azimuth_slider.valueChanged.connect(self._on_light_setting_change)
        self.light_elevation_slider.valueChanged.connect(self._on_light_setting_change)
        self.light_intensity_slider.valueChanged.connect(self._on_light_setting_change)

        self._apply_panel_layout(self.panel_location_combo.currentText())
        self._update_light_controls_enabled()

        # Prime the UI labels without triggering expensive redraws while we are
        # still constructing the dialog.
        self._on_intensity_change(self.intensity_slider.value())
        self._on_axis_thickness_change(self.axis_thickness_slider.value())
        self._update_slice_labels()
        self._update_light_labels()
        self._update_light_shader()

        self._initialising = False
        self._update_mode_dependent_controls()
        self._compute_scalar_volume()
        self._update_plot()

    def _apply_panel_layout(self, location: str) -> None:
        """Reposition the settings pane relative to the 3-D viewport."""

        if not hasattr(self, "_splitter"):
            return

        normalised = (location or "bottom").strip().lower()
        if normalised not in {"bottom", "left", "right"}:
            normalised = "bottom"

        orientation = Qt.Vertical if normalised == "bottom" else Qt.Horizontal
        self._splitter.setOrientation(orientation)

        view_first = True
        if orientation == Qt.Horizontal:
            view_first = normalised != "left"

        panel_widget = getattr(self, "_panel_container", None)
        widgets = [self._view_container, panel_widget]
        if panel_widget is None:
            widgets = [self._view_container]
        if not view_first and len(widgets) == 2:
            widgets.reverse()
        for index, widget in enumerate(widgets):
            if widget is None:
                continue
            if self._splitter.indexOf(widget) != index:
                self._splitter.insertWidget(index, widget)

        # Bias the main splitter so the viewport consumes roughly three quarters
        # of the available space in the default layout.
        stretch = (3, 1) if view_first else (1, 3)
        self._splitter.setStretchFactor(0, stretch[0])
        if len(widgets) > 1:
            self._splitter.setStretchFactor(1, stretch[1])
            scale = 120
            self._splitter.setSizes([stretch[0] * scale, stretch[1] * scale])

        panel_splitter = getattr(self, "_panel_splitter", None)
        if isinstance(panel_splitter, QSplitter):
            # Rotate the internal splitter so the colour bar always occupies its
            # own pane next to the parameter controls regardless of docking side.
            if orientation == Qt.Vertical:
                panel_splitter.setOrientation(Qt.Horizontal)
                panel_splitter.setSizes([220, 160])
            else:
                panel_splitter.setOrientation(Qt.Vertical)
                panel_splitter.setSizes([300, 160])

    def _on_panel_location_change(self, location: str) -> None:
        self._apply_panel_layout(location)

    def _update_light_controls_enabled(self) -> None:
        enabled = bool(self.lighting_group.isEnabled() and self._lighting_enabled)
        for widget in (
            self.light_azimuth_slider,
            self.light_elevation_slider,
            self.light_intensity_slider,
        ):
            widget.setEnabled(enabled)
        for label in (
            self.light_azimuth_label,
            self.light_elevation_label,
            self.light_intensity_label,
        ):
            label.setEnabled(enabled)

    def _apply_mesh_shader(self) -> None:
        if self._mesh_item is None:
            return
        if self._light_shader is not None and self._lighting_enabled:
            self._mesh_item.setShader(self._light_shader)
        elif self._flat_shader is not None:
            self._mesh_item.setShader(self._flat_shader)
        else:
            self._mesh_item.setShader("shaded")

    def _on_light_enabled_toggle(self, checked: bool) -> None:
        self._lighting_enabled = bool(checked)
        self._update_light_controls_enabled()
        if self._lighting_enabled:
            self._update_light_shader()
        else:
            self._apply_mesh_shader()
        if not self._initialising and self._mesh_item is not None:
            self._mesh_item.update()
            self.view.update()

    def _normalise_voxel_sizes(self, voxel_sizes):
        if not voxel_sizes:
            return (1.0, 1.0, 1.0)
        values = tuple(float(v) for v in voxel_sizes[:3])
        if len(values) < 3:
            values = values + (1.0,) * (3 - len(values))
        return tuple(max(1e-6, abs(v)) for v in values)

    def _init_aggregator_options(self) -> None:
        if self._raw.ndim <= 3:
            self._aggregators["Intensity"] = "Intensity"
            self.agg_combo.addItem("Intensity")
            self.agg_combo.setEnabled(False)
        else:
            for name in ("RMS (DTI)", "Mean |value|", "Max |value|", "First volume"):
                self._aggregators[name] = name
                self.agg_combo.addItem(name)

    def _on_agg_change(self):
        if self._initialising:
            return
        self._compute_scalar_volume()
        self._update_plot()

    def _compute_scalar_volume(self) -> None:
        arr = np.asarray(self._raw, dtype=np.float32)
        if arr.ndim <= 3:
            scalar = arr
        else:
            axis = arr.ndim - 1
            mode = self.agg_combo.currentText()
            if mode == "RMS (DTI)":
                scalar = np.sqrt(np.nanmean(np.square(arr), axis=axis))
            elif mode == "Max |value|":
                scalar = np.nanmax(np.abs(arr), axis=axis)
            elif mode == "First volume":
                scalar = np.abs(np.take(arr, 0, axis=axis))
            else:
                scalar = np.nanmean(np.abs(arr), axis=axis)
        scalar = np.nan_to_num(scalar, nan=0.0, posinf=0.0, neginf=0.0)
        self._scalar_volume = scalar
        finite = np.isfinite(scalar)
        if not finite.any():
            self._scalar_min = 0.0
            self._scalar_max = 0.0
            self._normalised_volume = np.zeros_like(scalar, dtype=np.float32)
        else:
            min_val = float(np.min(scalar[finite]))
            max_val = float(np.max(scalar[finite]))
            self._scalar_min = min_val
            self._scalar_max = max_val
            if abs(max_val - min_val) < 1e-6:
                self._normalised_volume = np.zeros_like(scalar, dtype=np.float32)
            else:
                norm = (scalar - min_val) / (max_val - min_val)
                self._normalised_volume = norm.astype(np.float32, copy=False)
        self._build_scalar_histogram()
        self._prepare_downsampled()

    def _build_scalar_histogram(self) -> None:
        self._scalar_hist_upper_edges = None
        self._scalar_hist_cumulative = None
        volume = self._normalised_volume
        if volume is None:
            return

        flattened = np.asarray(volume, dtype=np.float32).ravel()
        if flattened.size == 0:
            self._scalar_hist_upper_edges = np.empty(0, dtype=np.float32)
            self._scalar_hist_cumulative = np.empty(0, dtype=np.int64)
            return

        edges = np.linspace(0.0, 1.0, 513, dtype=np.float32)
        counts, _ = np.histogram(flattened, bins=edges)
        cumulative = np.cumsum(counts[::-1], dtype=np.int64)[::-1]
        self._scalar_hist_upper_edges = edges[1:]
        self._scalar_hist_cumulative = cumulative

    def _prepare_downsampled(self) -> None:
        vol = self._normalised_volume
        if vol is None:
            self._downsampled = None
            self._downsample_step = 1
            self._data_bounds = None
            self._update_slice_labels()
            return
        manual_step = 0
        if hasattr(self, "downsample_spin"):
            manual_step = int(self.downsample_spin.value())
        if manual_step > 0:
            step = manual_step
        else:
            step = 1
            total = float(vol.size)
            if total > self._max_points:
                step = int(np.ceil(np.cbrt(total / self._max_points)))
        step = max(1, step)
        slices = tuple(slice(None, None, step) for _ in range(3))
        self._downsampled = vol[slices]
        self._downsample_step = step
        if self._downsampled.size == 0:
            self._data_bounds = None
        else:
            ds_shape = np.ones(3, dtype=np.float32)
            dims = min(self._downsampled.ndim, 3)
            ds_shape[:dims] = np.asarray(self._downsampled.shape[:dims], dtype=np.float32)
            scale = self._voxel_sizes_vec * float(step)
            spans = np.maximum((ds_shape - 1.0) * scale, 0.0)
            mins = np.zeros(3, dtype=np.float32)
            self._data_bounds = (mins, mins + spans)
        self._update_slice_labels()
        self._rebuild_point_cache()

    def _rebuild_point_cache(self) -> None:
        self._point_sorted_values = None
        self._point_sorted_indices = None
        self._point_shape = None
        downsampled = self._downsampled
        if downsampled is None:
            return

        flat = np.asarray(downsampled, dtype=np.float32).ravel()
        self._point_shape = downsampled.shape
        if flat.size == 0:
            self._point_sorted_values = np.empty(0, dtype=np.float32)
            self._point_sorted_indices = np.empty(0, dtype=np.int64)
            return

        order = np.argsort(flat, kind="mergesort")
        self._point_sorted_indices = order.astype(np.int64, copy=False)
        self._point_sorted_values = flat.take(order)

    def _indices_to_world(
        self, indices: np.ndarray, shape: tuple[int, int, int], scale: np.ndarray
    ) -> np.ndarray:
        coords_mm = np.empty((indices.size, 3), dtype=np.float32)
        if indices.size == 0:
            return coords_mm

        plane = int(shape[1]) * int(shape[2])
        axis0 = indices // plane
        remainder = indices - axis0 * plane
        axis1 = remainder // int(shape[2])
        axis2 = remainder - axis1 * int(shape[2])

        coords_mm[:, 0] = axis0.astype(np.float32, copy=False)
        coords_mm[:, 1] = axis1.astype(np.float32, copy=False)
        coords_mm[:, 2] = axis2.astype(np.float32, copy=False)
        coords_mm *= scale
        return coords_mm

    def _estimate_voxels_above_threshold(self, thr: float) -> int:
        if self._scalar_hist_upper_edges is None or self._scalar_hist_cumulative is None:
            if self._normalised_volume is None:
                return 0
            return int(np.count_nonzero(self._normalised_volume >= thr))

        idx = int(np.searchsorted(self._scalar_hist_upper_edges, thr, side="left"))
        if idx >= self._scalar_hist_cumulative.size:
            return 0
        return int(self._scalar_hist_cumulative[idx])

    def _current_color_intensity(self) -> float:
        slider = getattr(self, "intensity_slider", None)
        if slider is None:
            return 1.0
        return max(0.1, slider.value() / 100.0)

    def _get_adjusted_colormap(self, cmap_name: str) -> mcolors.Colormap:
        intensity = round(self._current_color_intensity(), 3)
        key = (cmap_name, intensity)
        cached = self._colormap_cache.get(key)
        if cached is not None:
            return cached
        base = plt.get_cmap(cmap_name)
        samples = base(np.linspace(0.0, 1.0, 512))
        samples[:, :3] = np.clip(samples[:, :3] * intensity, 0.0, 1.0)
        cmap = mcolors.ListedColormap(samples, name=f"{cmap_name}_x{intensity:.3f}")
        self._colormap_cache[key] = cmap
        return cmap

    def _map_colors(
        self, values: np.ndarray, cmap: mcolors.Colormap, alpha: float
    ) -> np.ndarray:
        # Clamp to the normalised range and map to RGBA so OpenGL can upload a
        # single colour array for all voxels.
        colours = np.asarray(cmap(np.clip(values, 0.0, 1.0)), dtype=np.float32)
        colours[:, 3] = np.clip(colours[:, 3] * alpha, 0.0, 1.0)
        return colours

    def _update_slice_labels(self) -> None:
        if not self._slice_controls:
            return
        bounds = self._data_bounds
        has_bounds = bounds is not None
        mins: Optional[np.ndarray]
        maxs: Optional[np.ndarray]
        if has_bounds:
            mins, maxs = bounds  # type: ignore[assignment]
        else:
            mins = maxs = None
        for control in self._slice_controls.values():
            slider_enabled = bool(has_bounds and control.checkbox.isChecked())
            control.min_slider.setEnabled(slider_enabled)
            control.max_slider.setEnabled(slider_enabled)
            if mins is None or maxs is None:
                control.min_value.setText("--")
                control.max_value.setText("--")
                continue
            axis = control.axis
            axis_min = float(mins[axis])
            axis_max = float(maxs[axis])
            span = axis_max - axis_min
            min_frac = control.min_slider.value() / 100.0
            max_frac = control.max_slider.value() / 100.0
            min_mm = axis_min + span * min_frac
            max_mm = axis_min + span * max_frac
            control.min_value.setText(f"{min_mm:.1f} mm")
            control.max_value.setText(f"{max_mm:.1f} mm")

    def _active_slice_bounds(self) -> Optional[tuple[np.ndarray, np.ndarray]]:
        if not self._slice_controls or self._data_bounds is None:
            return None
        mins, maxs = self._data_bounds
        min_bounds = np.asarray(mins, dtype=np.float32).copy()
        max_bounds = np.asarray(maxs, dtype=np.float32).copy()
        active = False
        for control in self._slice_controls.values():
            if not control.checkbox.isChecked():
                continue
            axis = control.axis
            axis_min = float(mins[axis])
            axis_max = float(maxs[axis])
            span = axis_max - axis_min
            min_frac = control.min_slider.value() / 100.0
            max_frac = control.max_slider.value() / 100.0
            min_bounds[axis] = float(axis_min + span * min_frac)
            max_bounds[axis] = float(axis_min + span * max_frac)
            active = True
        if not active:
            return None
        return min_bounds, max_bounds

    def _slice_status_suffix(self) -> str:
        bounds = self._active_slice_bounds()
        if bounds is None:
            return ""
        mins, maxs = bounds
        parts: list[str] = []
        for control in self._slice_controls.values():
            if not control.checkbox.isChecked():
                continue
            axis = control.axis
            parts.append(
                f"{control.negative_name}–{control.positive_name} "
                f"{mins[axis]:.1f}–{maxs[axis]:.1f} mm"
            )
        if not parts:
            return ""
        return " Slice windows: " + ", ".join(parts) + "."

    def _mask_coords(
        self, coords: np.ndarray, bounds: tuple[np.ndarray, np.ndarray]
    ) -> np.ndarray:
        mins, maxs = bounds
        if coords.size == 0:
            return np.zeros(0, dtype=bool)
        mask = np.ones(coords.shape[0], dtype=bool)
        for axis in range(3):
            mask &= (coords[:, axis] >= mins[axis]) & (coords[:, axis] <= maxs[axis])
        return mask

    def _apply_slice_to_points(
        self, coords: np.ndarray, values: Optional[np.ndarray]
    ) -> tuple[np.ndarray, Optional[np.ndarray], Optional[tuple[np.ndarray, np.ndarray]]]:
        bounds = self._active_slice_bounds()
        if bounds is None or coords.size == 0:
            return coords, values, None
        mask = self._mask_coords(coords, bounds)
        if not np.any(mask):
            empty_coords = coords[:0].reshape(0, 3)
            empty_vals = values[:0] if values is not None else None
            return empty_coords, empty_vals, bounds
        filtered_coords = coords[mask]
        filtered_values = values[mask] if values is not None else None
        return filtered_coords, filtered_values, bounds

    def _clip_mesh_to_slices(
        self,
        verts: np.ndarray,
        faces: np.ndarray,
        values: Optional[np.ndarray],
    ) -> tuple[
        np.ndarray,
        np.ndarray,
        Optional[np.ndarray],
        Optional[tuple[np.ndarray, np.ndarray]],
    ]:
        bounds = self._active_slice_bounds()
        if bounds is None or verts.size == 0:
            return verts, faces, values, None
        mask = self._mask_coords(verts, bounds)
        if not np.any(mask):
            empty_verts = verts[:0].reshape(0, 3)
            empty_faces = faces[:0].reshape(0, 3)
            empty_vals = values[:0] if values is not None else None
            return empty_verts, empty_faces, empty_vals, bounds
        selected = np.where(mask)[0]
        index_map = -np.ones(mask.shape[0], dtype=np.int64)
        index_map[selected] = np.arange(selected.size, dtype=np.int64)
        mapped_faces = index_map[faces]
        valid = (mapped_faces >= 0).all(axis=1)
        mapped_faces = mapped_faces[valid]
        if mapped_faces.size == 0:
            empty_verts = verts[:0].reshape(0, 3)
            empty_faces = faces[:0].reshape(0, 3)
            empty_vals = values[:0] if values is not None else None
            return empty_verts, empty_faces, empty_vals, bounds
        new_verts = verts[selected]
        new_values = values[selected] if values is not None else None
        return new_verts, mapped_faces.astype(np.int32, copy=False), new_values, bounds

    def _on_slice_toggle(self, name: str, _checked: bool) -> None:
        if name not in self._slice_controls:
            return
        self._update_slice_labels()
        if not self._initialising:
            self._update_plot()

    def _on_slice_slider_change(self, name: str, which: str, value: int) -> None:
        control = self._slice_controls.get(name)
        if control is None:
            return
        if which == "min":
            other = control.max_slider
            if value > other.value():
                other.blockSignals(True)
                other.setValue(value)
                other.blockSignals(False)
        else:
            other = control.min_slider
            if value < other.value():
                other.blockSignals(True)
                other.setValue(value)
                other.blockSignals(False)
        self._update_slice_labels()
        if not self._initialising and control.checkbox.isChecked():
            self._update_plot()

    def _remove_axis_labels(self) -> None:
        if not self._axis_label_items:
            return
        for item in self._axis_label_items:
            try:
                self.view.removeItem(item)
            except Exception:  # pragma: no cover - defensive cleanup
                continue
        self._axis_label_items.clear()

    def _update_axis_labels(self) -> None:
        self._remove_axis_labels()
        if (
            getattr(self, "axis_labels_checkbox", None) is None
            or not self.axes_checkbox.isChecked()
            or not self.axis_labels_checkbox.isChecked()
            or self._current_bounds is None
        ):
            return
        mins, maxs = self._current_bounds
        spans = np.maximum(maxs - mins, 1e-6)
        safe_spans = np.where(spans > 0, spans, 1.0)
        centre = (mins + maxs) / 2.0
        offsets = safe_spans * 0.05
        colour = QColor(self._fg_color)
        font = QFont("Helvetica", 13)

        for _name, axis_idx, neg_name, pos_name in _SLICE_ORIENTATIONS:
            if axis_idx == 0:
                neg_pos = [
                    float(mins[0] - offsets[0]),
                    float(centre[1]),
                    float(centre[2]),
                ]
                pos_pos = [
                    float(maxs[0] + offsets[0]),
                    float(centre[1]),
                    float(centre[2]),
                ]
            elif axis_idx == 1:
                neg_pos = [
                    float(centre[0]),
                    float(mins[1] - offsets[1]),
                    float(centre[2]),
                ]
                pos_pos = [
                    float(centre[0]),
                    float(maxs[1] + offsets[1]),
                    float(centre[2]),
                ]
            else:
                neg_pos = [
                    float(centre[0]),
                    float(centre[1]),
                    float(mins[2] - offsets[2]),
                ]
                pos_pos = [
                    float(centre[0]),
                    float(centre[1]),
                    float(maxs[2] + offsets[2]),
                ]
            for text, position in ((neg_name, neg_pos), (pos_name, pos_pos)):
                label = gl.GLTextItem()
                label.setData(text=text, pos=position, color=colour, font=font)
                self.view.addItem(label)
                self._axis_label_items.append(label)

    def _update_axis_item(self) -> None:
        if self._axis_item is not None:
            self.view.removeItem(self._axis_item)
            self._axis_item = None
        if not self.axes_checkbox.isChecked() or self._current_bounds is None:
            self._remove_axis_labels()
            return
        mins, maxs = self._current_bounds
        spans = np.maximum(maxs - mins, 1e-3)
        axis = _AdjustableAxisItem() if "_AdjustableAxisItem" in globals() else gl.GLAxisItem()
        axis.setSize(spans[0], spans[1], spans[2])
        axis.translate(float(mins[0]), float(mins[1]), float(mins[2]))
        thickness = getattr(self, "axis_thickness_slider", None)
        if thickness is not None and hasattr(axis, "setLineWidth"):
            axis.setLineWidth(float(thickness.value()))
        self.view.addItem(axis)
        self._axis_item = axis
        self._update_axis_labels()

    def _on_axes_toggle(self, checked: bool) -> None:
        slider = getattr(self, "axis_thickness_slider", None)
        if slider is not None:
            slider.setEnabled(checked)
        label_cb = getattr(self, "axis_labels_checkbox", None)
        if label_cb is not None:
            label_cb.setEnabled(checked)
            if not checked:
                self._remove_axis_labels()
        self._update_axis_item()

    def _on_axis_thickness_change(self, value: int) -> None:
        if hasattr(self, "axis_thickness_value"):
            self.axis_thickness_value.setText(f"{value} px")
        if self._axis_item is not None and hasattr(self._axis_item, "setLineWidth"):
            self._axis_item.setLineWidth(float(value))
            self.view.update()

    def _on_axis_labels_toggle(self, checked: bool) -> None:
        if not checked:
            self._remove_axis_labels()
        else:
            self._update_axis_labels()

    def _on_intensity_change(self, value: int) -> None:
        self.intensity_label.setText(f"{value / 100.0:.2f}×")
        if not self._initialising:
            self._update_plot()

    def _update_light_labels(self) -> None:
        self.light_azimuth_label.setText(f"{self.light_azimuth_slider.value():+d}°")
        self.light_elevation_label.setText(
            f"{self.light_elevation_slider.value():+d}°"
        )
        self.light_intensity_label.setText(
            f"{self.light_intensity_slider.value() / 100.0:.2f}×"
        )

    def _update_light_shader(self) -> None:
        shader = self._light_shader
        if shader is None or not self._lighting_enabled:
            self._apply_mesh_shader()
            return
        azimuth = math.radians(self.light_azimuth_slider.value())
        elevation = math.radians(self.light_elevation_slider.value())
        cos_el = math.cos(elevation)
        direction = [
            float(cos_el * math.cos(azimuth)),
            float(cos_el * math.sin(azimuth)),
            float(math.sin(elevation)),
        ]
        shader["lightDir"] = direction
        shader["lightParams"] = [
            max(0.0, self.light_intensity_slider.value() / 100.0),
            0.35,
        ]
        self._apply_mesh_shader()

    def _on_light_setting_change(self, _value: int) -> None:
        self._update_light_labels()
        self._update_light_shader()
        if self._initialising:
            return
        if self.render_mode_combo.currentText() == "Surface mesh" and self._mesh_item is not None:
            self._mesh_item.update()
            self.view.update()

    def _clear_colorbar(self) -> None:
        fig = self._colorbar_canvas.figure
        fig.clf()
        fig.patch.set_facecolor(self._canvas_bg)
        self._colorbar_canvas.draw_idle()

    def _update_colorbar(
        self,
        cmap: mcolors.Colormap,
        vmin: float = 0.0,
        vmax: float = 1.0,
        label: str = "Normalised intensity",
    ) -> None:
        fig = self._colorbar_canvas.figure
        fig.clf()
        # ``ScalarMappable`` draws a classic matplotlib colour bar giving users a
        # persistent reference for the current normalisation range. We render it
        # horizontally so it reads naturally underneath the legend label while
        # leaving more vertical room for the surrounding controls.
        ax = fig.add_axes([0.12, 0.35, 0.76, 0.32])
        norm = plt.Normalize(vmin, vmax)
        mappable = plt.cm.ScalarMappable(norm=norm, cmap=cmap)
        colorbar = fig.colorbar(mappable, cax=ax, orientation="horizontal")
        colorbar.set_label(label, color=self._fg_color, labelpad=6)
        colorbar.ax.xaxis.set_ticks_position("bottom")
        colorbar.ax.xaxis.set_label_position("bottom")
        colorbar.ax.tick_params(colors=self._fg_color, which="both")
        for spine in colorbar.ax.spines.values():
            spine.set_color(self._fg_color)
        colorbar.ax.set_facecolor(self._canvas_bg)
        fig.patch.set_facecolor(self._canvas_bg)
        self._colorbar_canvas.draw_idle()

    def _remove_axis_labels(self) -> None:
        if not self._axis_label_items:
            return
        for item in self._axis_label_items:
            try:
                self.view.removeItem(item)
            except Exception:  # pragma: no cover - defensive cleanup
                continue
        self._axis_label_items.clear()

    def _update_axis_labels(self) -> None:
        self._remove_axis_labels()
        if (
            getattr(self, "axis_labels_checkbox", None) is None
            or not self.axes_checkbox.isChecked()
            or not self.axis_labels_checkbox.isChecked()
            or self._current_bounds is None
        ):
            return
        mins, maxs = self._current_bounds
        spans = np.maximum(maxs - mins, 1e-6)
        safe_spans = np.where(spans > 0, spans, 1.0)
        centre = (mins + maxs) / 2.0
        offsets = safe_spans * 0.05
        colour = QColor(self._fg_color)
        font = QFont("Helvetica", 13)

        for _name, axis_idx, neg_name, pos_name in _SLICE_ORIENTATIONS:
            if axis_idx == 0:
                neg_pos = [
                    float(mins[0] - offsets[0]),
                    float(centre[1]),
                    float(centre[2]),
                ]
                pos_pos = [
                    float(maxs[0] + offsets[0]),
                    float(centre[1]),
                    float(centre[2]),
                ]
            elif axis_idx == 1:
                neg_pos = [
                    float(centre[0]),
                    float(mins[1] - offsets[1]),
                    float(centre[2]),
                ]
                pos_pos = [
                    float(centre[0]),
                    float(maxs[1] + offsets[1]),
                    float(centre[2]),
                ]
            else:
                neg_pos = [
                    float(centre[0]),
                    float(centre[1]),
                    float(mins[2] - offsets[2]),
                ]
                pos_pos = [
                    float(centre[0]),
                    float(centre[1]),
                    float(maxs[2] + offsets[2]),
                ]
            for text, position in ((neg_name, neg_pos), (pos_name, pos_pos)):
                label = gl.GLTextItem()
                label.setData(text=text, pos=position, color=colour, font=font)
                self.view.addItem(label)
                self._axis_label_items.append(label)

    def _update_scene_bounds(self, mins: np.ndarray, maxs: np.ndarray) -> None:
        spans = np.maximum(maxs - mins, 1e-3)
        # Update the camera centre/distance so the current geometry fits snugly
        # inside the viewport regardless of the downsampling level.
        center = (mins + maxs) / 2.0
        self._current_bounds = (mins, maxs)
        self.view.opts["center"] = pg.Vector(center[0], center[1], center[2])
        self.view.opts["distance"] = float(np.linalg.norm(spans) * 1.2)
        self._update_axis_item()

    def _update_axis_item(self) -> None:
        if self._axis_item is not None:
            self.view.removeItem(self._axis_item)
            self._axis_item = None
        if not self.axes_checkbox.isChecked() or self._current_bounds is None:
            self._remove_axis_labels()
            return
        mins, maxs = self._current_bounds
        spans = np.maximum(maxs - mins, 1e-3)
        axis = _AdjustableAxisItem() if "_AdjustableAxisItem" in globals() else gl.GLAxisItem()
        axis.setSize(spans[0], spans[1], spans[2])
        axis.translate(float(mins[0]), float(mins[1]), float(mins[2]))
        thickness = getattr(self, "axis_thickness_slider", None)
        if thickness is not None and hasattr(axis, "setLineWidth"):
            axis.setLineWidth(float(thickness.value()))
        self.view.addItem(axis)
        self._axis_item = axis
        self._update_axis_labels()

    def _on_axes_toggle(self, checked: bool) -> None:
        slider = getattr(self, "axis_thickness_slider", None)
        if slider is not None:
            slider.setEnabled(checked)
        label_cb = getattr(self, "axis_labels_checkbox", None)
        if label_cb is not None:
            label_cb.setEnabled(checked)
            if not checked:
                self._remove_axis_labels()
        self._update_axis_item()

    def _on_axis_thickness_change(self, value: int) -> None:
        if hasattr(self, "axis_thickness_value"):
            self.axis_thickness_value.setText(f"{value} px")
        if self._axis_item is not None and hasattr(self._axis_item, "setLineWidth"):
            self._axis_item.setLineWidth(float(value))
            self.view.update()

    def _on_axis_labels_toggle(self, checked: bool) -> None:
        if not checked:
            self._remove_axis_labels()
        else:
            self._update_axis_labels()

    def _update_plot(self):
        if self._downsampled is None or self._normalised_volume is None:
            self.status_label.setText("No scalar volume available for rendering.")
            self._clear_colorbar()
            return

        thr = self.thresh_slider.value() / 100.0
        self.thresh_label.setText(f"{thr:.2f}")
        cmap = self.colormap_combo.currentText() or "viridis"
        alpha = self.opacity_slider.value() / 100.0
        mode = self.render_mode_combo.currentText()

        if mode == "Surface mesh":
            self._draw_surface_mesh(thr, cmap, alpha)
        else:
            self._draw_point_cloud(thr, cmap, alpha)

    def _handle_empty_point_cloud(self, shape: Sequence[int], scale: np.ndarray, thr: float) -> None:
        if self._scatter_item is not None:
            self.view.removeItem(self._scatter_item)
            self._scatter_item = None
        mins = np.zeros(3, dtype=np.float32)
        spans = np.maximum((np.asarray(shape, dtype=np.float32) - 1.0) * scale, 1e-3)
        maxs = mins + spans
        self._update_scene_bounds(mins, maxs)
        self._clear_colorbar()
        self.status_label.setText(
            f"No voxels above threshold {thr:.2f}. Lower the threshold to reveal data."
        )

    def _draw_point_cloud(self, thr: float, cmap_name: str, alpha: float) -> None:
        downsampled = self._downsampled
        if downsampled is None:
            self.status_label.setText("No data available for point-cloud rendering.")
            self._clear_colorbar()
            return

        if self._mesh_item is not None:
            # Switching from the iso-surface to point-cloud view discards the
            # cached ``GLMeshItem`` so only the scatter is redrawn.
            self.view.removeItem(self._mesh_item)
            self._mesh_item = None

        step = self._downsample_step
        scale = self._voxel_sizes_vec * float(step)
        shape = self._point_shape or downsampled.shape
        sorted_values = self._point_sorted_values
        sorted_indices = self._point_sorted_indices

        coords_mm: Optional[np.ndarray] = None
        values: Optional[np.ndarray] = None

        if (
            sorted_values is None
            or sorted_indices is None
            or self._point_shape is None
            or sorted_values.size == 0
        ):
            mask = downsampled >= thr
            coords = np.argwhere(mask)
            if coords.size == 0:
                self._handle_empty_point_cloud(shape, scale, thr)
                return
            coords_mm = coords.astype(np.float32, copy=False)
            coords_mm *= scale
            values = downsampled[mask].astype(np.float32, copy=False)
        else:
            start = int(np.searchsorted(sorted_values, thr, side="left"))
            if start >= sorted_values.size:
                self._handle_empty_point_cloud(shape, scale, thr)
                return

            selected_indices = sorted_indices[start:]
            selected_values = sorted_values[start:]
            if selected_indices.size > self._max_points:
                sample_idx = np.linspace(
                    0, selected_indices.size - 1, self._max_points, dtype=np.int64
                )
                selected_indices = selected_indices[sample_idx]
                selected_values = selected_values[sample_idx]

            if selected_indices.size == 0:
                self._handle_empty_point_cloud(shape, scale, thr)
                return

            if selected_indices.size > 1:
                order = np.argsort(selected_indices, kind="mergesort")
                selected_indices = selected_indices[order]
                selected_values = selected_values[order]

            coords_mm = self._indices_to_world(selected_indices, shape, scale)
            values = selected_values.astype(np.float32, copy=False)

        if coords_mm is None or values is None:
            self._handle_empty_point_cloud(shape, scale, thr)
            return

        coords_mm, values, slice_bounds = self._apply_slice_to_points(coords_mm, values)
        if coords_mm.size == 0:
            if slice_bounds is not None:
                if self._scatter_item is not None:
                    self.view.removeItem(self._scatter_item)
                    self._scatter_item = None
                self._clear_colorbar()
                mins, maxs = slice_bounds
                self._update_scene_bounds(mins, maxs)
                self.status_label.setText(
                    "Slice planes removed all voxels at threshold "
                    f"{thr:.2f}. Adjust the slicer sliders or disable slicing."
                )
                return
            self._handle_empty_point_cloud(shape, scale, thr)
            return

        if values is None:
            values = np.empty(coords_mm.shape[0], dtype=np.float32)
        cmap = self._get_adjusted_colormap(cmap_name)
        colors = self._map_colors(values, cmap, alpha)

        if self._scatter_item is None:
            # ``pxMode`` keeps the slider-controlled marker size in screen
            # pixels, mirroring the behaviour of the original matplotlib view.
            self._scatter_item = gl.GLScatterPlotItem(pxMode=True)
            self.view.addItem(self._scatter_item)
        self._scatter_item.setData(pos=coords_mm, color=colors, size=float(self.point_slider.value()))
        self._scatter_item.setGLOptions("translucent" if alpha < 0.999 else "opaque")

        mins = coords_mm.min(axis=0)
        maxs = coords_mm.max(axis=0)
        self._update_scene_bounds(mins, maxs)
        self._update_colorbar(cmap)

        total_voxels = self._estimate_voxels_above_threshold(thr)
        spin = getattr(self, "downsample_spin", None)
        downsample_source = "manual" if spin and spin.value() > 0 else "auto"
        lighting_suffix = ""
        if self._light_shader is not None or self._flat_shader is not None:
            lighting_suffix = " Lighting " + ("enabled." if self._lighting_enabled else "disabled.")
        self.status_label.setText(
            "Point cloud: "
            f"{coords_mm.shape[0]:,} voxels (threshold {thr:.2f}, opacity {alpha:.2f}, "
            f"point size {self.point_slider.value()}). "
            f"Downsample step {step} ({downsample_source}); "
            f"≈ total voxels ≥ threshold {total_voxels:,}.{lighting_suffix}"
            f"{self._slice_status_suffix()}"
        )

    def _draw_surface_mesh(self, thr: float, cmap_name: str, alpha: float) -> None:
        if not HAS_SKIMAGE:
            if self._mesh_item is not None:
                self.view.removeItem(self._mesh_item)
                self._mesh_item = None
            self._clear_colorbar()
            self.status_label.setText(
                "Surface rendering requires the optional 'scikit-image' dependency."
            )
            return

        volume = self._normalised_volume
        if volume is None:
            self.status_label.setText("No scalar volume available for rendering.")
            self._clear_colorbar()
            return

        if self._scatter_item is not None:
            self.view.removeItem(self._scatter_item)
            self._scatter_item = None

        step = self._downsample_step
        slices = tuple(slice(None, None, step) for _ in range(3))
        reduced = volume[slices]

        if min(reduced.shape) < 2:
            if self._mesh_item is not None:
                self.view.removeItem(self._mesh_item)
                self._mesh_item = None
            self._clear_colorbar()
            self.status_label.setText(
                "Volume is too small after downsampling to compute a surface mesh."
            )
            return

        vol_min = float(np.min(reduced))
        vol_max = float(np.max(reduced))
        if not (vol_min < thr < vol_max):
            if self._mesh_item is not None:
                self.view.removeItem(self._mesh_item)
                self._mesh_item = None
            self._clear_colorbar()
            self.status_label.setText(
                f"Iso level {thr:.2f} is outside the volume range [{vol_min:.2f}, {vol_max:.2f}]."
            )
            return

        try:
            verts, faces, _normals, values = sk_measure.marching_cubes(
                reduced,
                level=thr,
                step_size=max(1, self._surface_step),
                spacing=(
                    step * self._voxel_sizes[0],
                    step * self._voxel_sizes[1],
                    step * self._voxel_sizes[2],
                ),
            )
        except Exception as exc:  # pragma: no cover - defensive
            if self._mesh_item is not None:
                self.view.removeItem(self._mesh_item)
                self._mesh_item = None
            self._clear_colorbar()
            self.status_label.setText(f"Marching cubes failed: {exc}")
            return

        vertex_values = np.clip(values, 0.0, 1.0)
        verts, faces, vertex_values, slice_bounds = self._clip_mesh_to_slices(
            verts, faces, vertex_values
        )
        if verts.size == 0 or faces.size == 0:
            if slice_bounds is not None:
                if self._mesh_item is not None:
                    self.view.removeItem(self._mesh_item)
                    self._mesh_item = None
                self._clear_colorbar()
                mins, maxs = slice_bounds
                self._update_scene_bounds(mins, maxs)
                self.status_label.setText(
                    f"Slice planes removed all surface triangles at iso level {thr:.2f}. "
                    "Adjust the slicer sliders or disable slicing."
                )
                return
            if self._mesh_item is not None:
                self.view.removeItem(self._mesh_item)
                self._mesh_item = None
            self._clear_colorbar()
            self.status_label.setText(
                f"No closed surface found at iso level {thr:.2f}; adjust the slider."
            )
            return

        if vertex_values is None:
            vertex_values = np.zeros(verts.shape[0], dtype=np.float32)

        meshdata = gl.MeshData(vertexes=verts, faces=faces)
        cmap = self._get_adjusted_colormap(cmap_name)
        vertex_colors = self._map_colors(vertex_values, cmap, alpha)
        meshdata.setVertexColors(vertex_colors)

        if self._mesh_item is None:
            # ``GLMeshItem`` retains the uploaded vertex buffers so subsequent
            # slider tweaks only update colours instead of reallocating the mesh.
            self._mesh_item = gl.GLMeshItem(
                meshdata=meshdata,
                smooth=False,
                shader="shaded",
                drawEdges=False,
            )
            self.view.addItem(self._mesh_item)
        else:
            self._mesh_item.setMeshData(meshdata=meshdata)

        self._update_light_shader()
        self._mesh_item.setGLOptions("translucent" if alpha < 0.999 else "opaque")

        mins = np.min(verts, axis=0)
        maxs = np.max(verts, axis=0)
        self._update_scene_bounds(mins, maxs)
        self._update_colorbar(cmap, vmin=thr, vmax=1.0, label="Iso level (normalised)")

        total_voxels = int(np.count_nonzero(self._normalised_volume >= thr))
        spin = getattr(self, "downsample_spin", None)
        downsample_source = "manual" if spin and spin.value() > 0 else "auto"
        lighting_suffix = ""
        if self._light_shader is not None or self._flat_shader is not None:
            lighting_suffix = " Lighting " + ("enabled." if self._lighting_enabled else "disabled.")
        self.status_label.setText(
            "Surface mesh: "
            f"{verts.shape[0]:,} vertices / {faces.shape[0]:,} faces (iso {thr:.2f}, "
            f"opacity {alpha:.2f}). Downsample step {step} ({downsample_source}); "
            f"marching step {self._surface_step}. Total voxels ≥ level {total_voxels:,}.{lighting_suffix}"
            f"{self._slice_status_suffix()}"
        )

    def _on_render_mode_change(self, _mode: str) -> None:
        if self._initialising:
            return
        self._update_mode_dependent_controls()
        self._update_plot()

    def _update_mode_dependent_controls(self) -> None:
        mode = self.render_mode_combo.currentText()
        is_surface = mode == "Surface mesh"
        self.point_label.setVisible(not is_surface)
        self.point_slider.setVisible(not is_surface)
        self.point_slider.setEnabled(not is_surface)
        self.surface_step_label.setEnabled(is_surface)
        self.surface_step_spin.setEnabled(is_surface)
        if hasattr(self, "lighting_group"):
            self.lighting_group.setEnabled(
                is_surface
                and (self._light_shader is not None or self._flat_shader is not None)
            )
            self._update_light_controls_enabled()
        if is_surface:
            self.thresh_text.setText("Iso level:")
            self.thresh_slider.setToolTip(
                "Iso-surface level within the normalised volume (0–1)."
            )
        else:
            self.thresh_text.setText("Threshold:")
            self.thresh_slider.setToolTip(
                "Minimum normalised intensity included in the rendering."
            )

    def _on_opacity_change(self, value: int) -> None:
        self.opacity_label.setText(f"{value / 100.0:.2f}")
        if not self._initialising:
            self._update_plot()

    def _on_max_points_change(self, value: int) -> None:
        self._max_points = int(value)
        self._prepare_downsampled()
        if not self._initialising:
            self._update_plot()

    def _on_downsample_change(self, _value: int) -> None:
        self._prepare_downsampled()
        if not self._initialising:
            self._update_plot()

    def _on_surface_step_change(self, value: int) -> None:
        self._surface_step = max(1, int(value))
        if not self._initialising and self.render_mode_combo.currentText() == "Surface mesh":
            self._update_plot()


class Surface3DDialog(QDialog):
    """Interactive renderer for surface meshes from GIFTI or FreeSurfer."""

    def __init__(
        self,
        parent,
        vertices: np.ndarray,
        faces: np.ndarray,
        scalars: Optional[dict[str, np.ndarray]] = None,
        meta: Optional[dict[str, Any]] = None,
        title: Optional[str] = None,
        dark_theme: bool = False,
    ) -> None:
        super().__init__(parent)
        if not HAS_PYQTGRAPH:
            raise RuntimeError(
                "Surface rendering requires the optional 'pyqtgraph' dependency."
            )
        self._initialising = True
        self.setWindowTitle(title or "Surface Viewer")
        self.resize(1200, 900)
        self.setMinimumSize(780, 560)
        self.setSizeGripEnabled(True)

        verts = np.asarray(vertices, dtype=np.float32)
        faces_arr = np.asarray(faces, dtype=np.int32)
        if verts.ndim != 2 or verts.shape[1] != 3:
            raise ValueError("Surface vertices must be an (N, 3) array")
        if faces_arr.ndim != 2 or faces_arr.shape[1] != 3:
            raise ValueError("Surface faces must be an (M, 3) array")
        if faces_arr.size and int(faces_arr.max(initial=-1)) >= verts.shape[0]:
            raise ValueError("Face indices exceed available vertices")

        self._vertices = verts
        self._faces = faces_arr
        self._meta = meta or {}
        self._dark_theme = bool(dark_theme)
        self._fg_color = "#f0f0f0" if self._dark_theme else "#202020"
        self._canvas_bg = "#202020" if self._dark_theme else "#ffffff"
        self._axis_label_items: list[gl.GLTextItem] = []
        self._data_bounds: Optional[tuple[np.ndarray, np.ndarray]] = None
        self._slice_controls: dict[str, _SliceControl] = {}

        self._scalar_fields: dict[str, np.ndarray] = {}
        if scalars:
            for name, values in scalars.items():
                arr = np.asarray(values, dtype=np.float32).reshape(-1)
                if arr.shape[0] != verts.shape[0]:
                    continue
                safe_name = str(name).strip() or f"Field {len(self._scalar_fields) + 1}"
                self._scalar_fields[safe_name] = np.nan_to_num(arr, nan=0.0, posinf=0.0, neginf=0.0)

        self._mesh_item: Optional[gl.GLMeshItem] = None
        self._axis_item: Optional[gl.GLAxisItem] = None
        self._current_bounds: Optional[tuple[np.ndarray, np.ndarray]] = None
        self._colormap_cache: dict[tuple[str, float], mcolors.Colormap] = {}
        self._light_shader = _create_directional_light_shader()
        self._flat_shader = _create_flat_color_shader()
        self._lighting_enabled = True

        if self._vertices.size:
            mins = np.min(self._vertices, axis=0).astype(np.float32, copy=False)
            maxs = np.max(self._vertices, axis=0).astype(np.float32, copy=False)
            self._data_bounds = (mins.copy(), maxs.copy())

        layout = QVBoxLayout(self)

        self._splitter = QSplitter(Qt.Vertical)
        self._splitter.setChildrenCollapsible(False)
        self._splitter.setHandleWidth(12)
        layout.addWidget(self._splitter)

        self._view_container = QWidget()
        view_layout = QVBoxLayout(self._view_container)
        view_layout.setContentsMargins(0, 0, 0, 0)
        view_layout.setSpacing(0)

        # ``GLViewWidget`` renders using OpenGL so panning/zooming the scene does
        # not require recomputing the mesh when interacting with the viewport.
        self.view = gl.GLViewWidget()
        self.view.setSizePolicy(QSizePolicy.Expanding, QSizePolicy.Expanding)
        self.view.setBackgroundColor(self._canvas_bg)
        self.view.opts["distance"] = 200
        self.view.opts["elevation"] = 20
        self.view.opts["azimuth"] = -60
        view_layout.addWidget(self.view)

        self._splitter.addWidget(self._view_container)

        settings_container = QWidget()
        settings_layout = QVBoxLayout(settings_container)
        settings_layout.setContentsMargins(6, 6, 6, 6)
        settings_layout.setSpacing(10)

        # Allow the combined colour bar + control pane to be docked on the
        # side or bottom of the viewport.
        placement_layout = QHBoxLayout()
        placement_layout.setSpacing(6)
        placement_layout.addWidget(QLabel("Panel placement:"))
        self.panel_location_combo = QComboBox()
        self.panel_location_combo.addItems(["Bottom", "Left", "Right"])
        placement_layout.addWidget(self.panel_location_combo)
        placement_layout.addStretch()
        settings_layout.addLayout(placement_layout)

        scalar_row = QHBoxLayout()
        scalar_row.setContentsMargins(0, 0, 0, 0)
        scalar_row.setSpacing(8)
        scalar_row.addWidget(QLabel("Scalar:"))
        self.scalar_combo = QComboBox()
        self.scalar_combo.addItem("Constant colour", userData=None)
        for name in sorted(self._scalar_fields):
            self.scalar_combo.addItem(name, userData=name)
        self.scalar_combo.setEnabled(bool(self._scalar_fields))
        scalar_row.addWidget(self.scalar_combo, 1)
        scalar_row.addStretch()
        settings_layout.addLayout(scalar_row)

        appearance_group = QGroupBox("Appearance")
        appearance_layout = QGridLayout(appearance_group)
        appearance_layout.setColumnStretch(1, 1)

        row = 0
        appearance_layout.addWidget(QLabel("Colormap:"), row, 0)
        self.colormap_combo = QComboBox()
        self.colormap_combo.addItems([
            "viridis",
            "plasma",
            "inferno",
            "magma",
            "cividis",
            "turbo",
            "twilight",
            "cubehelix",
            "Spectral",
            "coolwarm",
            "YlGnBu",
            "Greys",
            "bone",
        ])
        self.colormap_combo.setToolTip(
            "Select the matplotlib colormap for vertex intensities.",
        )
        appearance_layout.addWidget(self.colormap_combo, row, 1)

        row += 1
        appearance_layout.addWidget(QLabel("Opacity:"), row, 0)
        self.opacity_slider = QSlider(Qt.Horizontal)
        self.opacity_slider.setRange(10, 100)
        self.opacity_slider.setValue(80)
        self.opacity_slider.setToolTip(
            "Global alpha applied to rendered surfaces.",
        )
        appearance_layout.addWidget(self.opacity_slider, row, 1)
        self.opacity_label = QLabel("0.80")
        appearance_layout.addWidget(self.opacity_label, row, 2)

        row += 1
        appearance_layout.addWidget(QLabel("Colour intensity:"), row, 0)
        self.color_intensity_slider = QSlider(Qt.Horizontal)
        self.color_intensity_slider.setRange(10, 200)
        self.color_intensity_slider.setValue(100)
        self.color_intensity_slider.setToolTip(
            "Scale factor applied to RGB values after colormap lookup (0.1–2.0×).",
        )
        appearance_layout.addWidget(self.color_intensity_slider, row, 1)
        self.color_intensity_label = QLabel("1.00×")
        appearance_layout.addWidget(self.color_intensity_label, row, 2)
        settings_layout.addWidget(appearance_group)

        # Keep the colour bar within the scroll area so it collapses together
        # with the rest of the surface controls.
        colorbar_group = QGroupBox("Colour bar")
        colorbar_layout = QVBoxLayout(colorbar_group)
        colorbar_layout.setContentsMargins(8, 6, 8, 6)
        colorbar_layout.setSpacing(4)
        self._colorbar_canvas = FigureCanvas(plt.Figure(figsize=(2.6, 1.4)))
        self._colorbar_canvas.setSizePolicy(QSizePolicy.Expanding, QSizePolicy.Fixed)
        self._colorbar_canvas.setFixedHeight(180)
        self._colorbar_canvas.figure.patch.set_facecolor(self._canvas_bg)
        colorbar_layout.addWidget(self._colorbar_canvas)
        settings_layout.addWidget(colorbar_group)

        axes_group = QGroupBox("Axes")
        axes_layout = QGridLayout(axes_group)
        axes_layout.setColumnStretch(1, 1)

        row = 0
        self.axes_checkbox = QCheckBox("Show axes")
        self.axes_checkbox.setChecked(False)
        axes_layout.addWidget(self.axes_checkbox, row, 0, 1, 3)

        row += 1
        axes_layout.addWidget(QLabel("Axis thickness:"), row, 0)
        self.axis_thickness_slider = QSlider(Qt.Horizontal)
        self.axis_thickness_slider.setRange(1, 12)
        self.axis_thickness_slider.setValue(3)
        self.axis_thickness_slider.setToolTip(
            "Line width of the anatomical axes (pixels).",
        )
        self.axis_thickness_slider.setEnabled(False)
        axes_layout.addWidget(self.axis_thickness_slider, row, 1)
        self.axis_thickness_value = QLabel("3 px")
        axes_layout.addWidget(self.axis_thickness_value, row, 2)

        row += 1
        self.axis_labels_checkbox = QCheckBox("Show axis labels")
        self.axis_labels_checkbox.setChecked(False)
        self.axis_labels_checkbox.setEnabled(False)
        axes_layout.addWidget(self.axis_labels_checkbox, row, 0, 1, 3)
        settings_layout.addWidget(axes_group)

        slice_group = QGroupBox("Slice planes")
        slice_layout = QVBoxLayout(slice_group)
        slice_layout.setContentsMargins(8, 4, 8, 4)
        slice_layout.setSpacing(6)
        self._slice_controls.clear()
        for key, axis_idx, neg_name, pos_name in _SLICE_ORIENTATIONS:
            row_layout = QHBoxLayout()
            row_layout.setSpacing(6)
            checkbox = QCheckBox(key.capitalize())
            checkbox.setChecked(False)
            row_layout.addWidget(checkbox)
            row_layout.addSpacing(4)
            row_layout.addWidget(QLabel(f"{neg_name}:"))
            min_slider = QSlider(Qt.Horizontal)
            min_slider.setRange(0, 100)
            min_slider.setValue(0)
            min_slider.setEnabled(False)
            row_layout.addWidget(min_slider, 1)
            min_value = QLabel("0.0 mm")
            row_layout.addWidget(min_value)
            row_layout.addSpacing(6)
            row_layout.addWidget(QLabel(f"{pos_name}:"))
            max_slider = QSlider(Qt.Horizontal)
            max_slider.setRange(0, 100)
            max_slider.setValue(100)
            max_slider.setEnabled(False)
            row_layout.addWidget(max_slider, 1)
            max_value = QLabel("0.0 mm")
            row_layout.addWidget(max_value)
            row_layout.addStretch()
            slice_layout.addLayout(row_layout)
            control = _SliceControl(
                checkbox=checkbox,
                min_slider=min_slider,
                max_slider=max_slider,
                min_value=min_value,
                max_value=max_value,
                axis=axis_idx,
                negative_name=neg_name,
                positive_name=pos_name,
            )
            self._slice_controls[key] = control
            checkbox.toggled.connect(lambda checked, name=key: self._on_slice_toggle(name, checked))
            min_slider.valueChanged.connect(
                lambda value, name=key: self._on_slice_slider_change(name, "min", value)
            )
            max_slider.valueChanged.connect(
                lambda value, name=key: self._on_slice_slider_change(name, "max", value)
            )
        slice_layout.addStretch()
        settings_layout.addWidget(slice_group)

        self.lighting_group = QGroupBox("Lighting")
        light_layout = QGridLayout(self.lighting_group)
        light_row = 0
        self.light_enable_checkbox = QCheckBox("Enable lighting")
        self.light_enable_checkbox.setChecked(True)
        light_layout.addWidget(self.light_enable_checkbox, light_row, 0, 1, 3)
        light_row += 1
        light_layout.addWidget(QLabel("Azimuth:"), light_row, 0)
        self.light_azimuth_slider = QSlider(Qt.Horizontal)
        self.light_azimuth_slider.setRange(-180, 180)
        self.light_azimuth_slider.setValue(-45)
        self.light_azimuth_slider.setToolTip(
            "Horizontal direction of the light source relative to the mesh (°).",
        )
        light_layout.addWidget(self.light_azimuth_slider, light_row, 1)
        self.light_azimuth_label = QLabel("-45°")
        light_layout.addWidget(self.light_azimuth_label, light_row, 2)

        light_row += 1
        light_layout.addWidget(QLabel("Elevation:"), light_row, 0)
        self.light_elevation_slider = QSlider(Qt.Horizontal)
        self.light_elevation_slider.setRange(-90, 90)
        self.light_elevation_slider.setValue(30)
        self.light_elevation_slider.setToolTip(
            "Vertical angle of the light source relative to the mesh (°).",
        )
        light_layout.addWidget(self.light_elevation_slider, light_row, 1)
        self.light_elevation_label = QLabel("30°")
        light_layout.addWidget(self.light_elevation_label, light_row, 2)

        light_row += 1
        light_layout.addWidget(QLabel("Intensity:"), light_row, 0)
        self.light_intensity_slider = QSlider(Qt.Horizontal)
        self.light_intensity_slider.setRange(10, 300)
        self.light_intensity_slider.setValue(130)
        self.light_intensity_slider.setToolTip(
            "Diffuse lighting strength (0.1–3.0×). Ambient light stays constant.",
        )
        light_layout.addWidget(self.light_intensity_slider, light_row, 1)
        self.light_intensity_label = QLabel("1.30×")
        light_layout.addWidget(self.light_intensity_label, light_row, 2)
        if self._light_shader is None and self._flat_shader is None:
            self.lighting_group.setEnabled(False)
        settings_layout.addWidget(self.lighting_group)

        self.status_label = QLabel("")
        self.status_label.setWordWrap(True)
        settings_layout.addWidget(self.status_label)
        settings_layout.addStretch()

        self._panel_scroll = ShrinkableScrollArea()
        self._panel_scroll.setWidget(settings_container)
        self._panel_scroll.setWidgetResizable(True)
        self._panel_scroll.setHorizontalScrollBarPolicy(Qt.ScrollBarAlwaysOff)
        self._splitter.addWidget(self._panel_scroll)
        self._splitter.setStretchFactor(0, 4)
        self._splitter.setStretchFactor(1, 1)

        self.panel_location_combo.currentTextChanged.connect(self._on_panel_location_change)
        self.scalar_combo.currentIndexChanged.connect(self._on_scalar_change)
        self.colormap_combo.currentTextChanged.connect(self._on_colormap_change)
        self.opacity_slider.valueChanged.connect(self._on_opacity_change)
        self.color_intensity_slider.valueChanged.connect(self._on_color_intensity_change)
        self.axes_checkbox.toggled.connect(self._on_axes_toggle)
        self.axis_thickness_slider.valueChanged.connect(self._on_axis_thickness_change)
        self.axis_labels_checkbox.toggled.connect(self._on_axis_labels_toggle)
        self.light_enable_checkbox.toggled.connect(self._on_light_enabled_toggle)
        self.light_azimuth_slider.valueChanged.connect(self._on_light_setting_change)
        self.light_elevation_slider.valueChanged.connect(self._on_light_setting_change)
        self.light_intensity_slider.valueChanged.connect(self._on_light_setting_change)

        self._apply_panel_layout(self.panel_location_combo.currentText())
        self._update_light_controls_enabled()

        # Prepare labels and shader uniforms before the first draw call.
        self._on_axis_thickness_change(self.axis_thickness_slider.value())
        self._update_slice_labels()
        self._on_color_intensity_change(self.color_intensity_slider.value())
        self._update_light_labels()
        self._update_light_shader()

        self._initialising = False
        self._update_plot()

    def _apply_panel_layout(self, location: str) -> None:
        """Reorder the settings splitter when users move the control pane."""

        if not hasattr(self, "_splitter"):
            return

        normalised = (location or "bottom").strip().lower()
        if normalised not in {"bottom", "left", "right"}:
            normalised = "bottom"

        view_first = True
        if normalised == "bottom":
            self._splitter.setOrientation(Qt.Vertical)
            view_first = True
        else:
            self._splitter.setOrientation(Qt.Horizontal)
            view_first = normalised != "left"

        widgets = [self._view_container, self._panel_scroll]
        if not view_first:
            widgets.reverse()
        for index, widget in enumerate(widgets):
            if self._splitter.indexOf(widget) != index:
                self._splitter.insertWidget(index, widget)

        if view_first:
            self._splitter.setStretchFactor(0, 4)
            self._splitter.setStretchFactor(1, 1)
        else:
            self._splitter.setStretchFactor(0, 1)
            self._splitter.setStretchFactor(1, 4)

    def _on_panel_location_change(self, location: str) -> None:
        self._apply_panel_layout(location)

    def _update_light_controls_enabled(self) -> None:
        enabled = bool(self.lighting_group.isEnabled() and self._lighting_enabled)
        for widget in (
            self.light_azimuth_slider,
            self.light_elevation_slider,
            self.light_intensity_slider,
        ):
            widget.setEnabled(enabled)
        for label in (
            self.light_azimuth_label,
            self.light_elevation_label,
            self.light_intensity_label,
        ):
            label.setEnabled(enabled)

    def _apply_mesh_shader(self) -> None:
        if self._mesh_item is None:
            return
        if self._light_shader is not None and self._lighting_enabled:
            self._mesh_item.setShader(self._light_shader)
        elif self._flat_shader is not None:
            self._mesh_item.setShader(self._flat_shader)
        else:
            self._mesh_item.setShader("shaded")

    def _on_light_enabled_toggle(self, checked: bool) -> None:
        self._lighting_enabled = bool(checked)
        self._update_light_controls_enabled()
        if self._lighting_enabled:
            self._update_light_shader()
        else:
            self._apply_mesh_shader()
        if not self._initialising and self._mesh_item is not None:
            self._mesh_item.update()
            self.view.update()

    def _current_color_intensity(self) -> float:
        return max(0.1, self.color_intensity_slider.value() / 100.0)

    def _get_adjusted_colormap(self, cmap_name: str) -> mcolors.Colormap:
        intensity = round(self._current_color_intensity(), 3)
        key = (cmap_name, intensity)
        cached = self._colormap_cache.get(key)
        if cached is not None:
            return cached
        base = plt.get_cmap(cmap_name)
        samples = base(np.linspace(0.0, 1.0, 512))
        samples[:, :3] = np.clip(samples[:, :3] * intensity, 0.0, 1.0)
        cmap = mcolors.ListedColormap(samples, name=f"{cmap_name}_x{intensity:.3f}")
        self._colormap_cache[key] = cmap
        return cmap

    def _map_colors(
        self, values: np.ndarray, cmap: mcolors.Colormap, alpha: float
    ) -> np.ndarray:
        # ``values`` are pre-normalised to [0, 1] so we can reuse matplotlib
        # colour maps and simply blend in the requested opacity.
        colours = np.asarray(cmap(np.clip(values, 0.0, 1.0)), dtype=np.float32)
        colours[:, 3] = np.clip(colours[:, 3] * alpha, 0.0, 1.0)
        return colours

    def _update_slice_labels(self) -> None:
        if not self._slice_controls:
            return
        bounds = self._data_bounds
        has_bounds = bounds is not None
        mins: Optional[np.ndarray]
        maxs: Optional[np.ndarray]
        if has_bounds:
            mins, maxs = bounds  # type: ignore[assignment]
        else:
            mins = maxs = None
        for control in self._slice_controls.values():
            slider_enabled = bool(has_bounds and control.checkbox.isChecked())
            control.min_slider.setEnabled(slider_enabled)
            control.max_slider.setEnabled(slider_enabled)
            if mins is None or maxs is None:
                control.min_value.setText("--")
                control.max_value.setText("--")
                continue
            axis = control.axis
            axis_min = float(mins[axis])
            axis_max = float(maxs[axis])
            span = axis_max - axis_min
            min_frac = control.min_slider.value() / 100.0
            max_frac = control.max_slider.value() / 100.0
            min_mm = axis_min + span * min_frac
            max_mm = axis_min + span * max_frac
            control.min_value.setText(f"{min_mm:.1f} mm")
            control.max_value.setText(f"{max_mm:.1f} mm")

    def _active_slice_bounds(self) -> Optional[tuple[np.ndarray, np.ndarray]]:
        if not self._slice_controls or self._data_bounds is None:
            return None
        mins, maxs = self._data_bounds
        min_bounds = np.asarray(mins, dtype=np.float32).copy()
        max_bounds = np.asarray(maxs, dtype=np.float32).copy()
        active = False
        for control in self._slice_controls.values():
            if not control.checkbox.isChecked():
                continue
            axis = control.axis
            axis_min = float(mins[axis])
            axis_max = float(maxs[axis])
            span = axis_max - axis_min
            min_frac = control.min_slider.value() / 100.0
            max_frac = control.max_slider.value() / 100.0
            min_bounds[axis] = float(axis_min + span * min_frac)
            max_bounds[axis] = float(axis_min + span * max_frac)
            active = True
        if not active:
            return None
        return min_bounds, max_bounds

    def _slice_status_suffix(self) -> str:
        bounds = self._active_slice_bounds()
        if bounds is None:
            return ""
        mins, maxs = bounds
        parts: list[str] = []
        for control in self._slice_controls.values():
            if not control.checkbox.isChecked():
                continue
            axis = control.axis
            parts.append(
                f"{control.negative_name}–{control.positive_name} "
                f"{mins[axis]:.1f}–{maxs[axis]:.1f} mm"
            )
        if not parts:
            return ""
        return " Slice windows: " + ", ".join(parts) + "."

    def _mask_coords(
        self, coords: np.ndarray, bounds: tuple[np.ndarray, np.ndarray]
    ) -> np.ndarray:
        mins, maxs = bounds
        if coords.size == 0:
            return np.zeros(0, dtype=bool)
        mask = np.ones(coords.shape[0], dtype=bool)
        for axis in range(3):
            mask &= (coords[:, axis] >= mins[axis]) & (coords[:, axis] <= maxs[axis])
        return mask

    def _apply_slice_to_points(
        self, coords: np.ndarray, values: Optional[np.ndarray]
    ) -> tuple[np.ndarray, Optional[np.ndarray], Optional[tuple[np.ndarray, np.ndarray]]]:
        bounds = self._active_slice_bounds()
        if bounds is None or coords.size == 0:
            return coords, values, None
        mask = self._mask_coords(coords, bounds)
        if not np.any(mask):
            empty_coords = coords[:0].reshape(0, 3)
            empty_vals = values[:0] if values is not None else None
            return empty_coords, empty_vals, bounds
        filtered_coords = coords[mask]
        filtered_values = values[mask] if values is not None else None
        return filtered_coords, filtered_values, bounds

    def _clip_mesh_to_slices(
        self,
        verts: np.ndarray,
        faces: np.ndarray,
        values: Optional[np.ndarray],
    ) -> tuple[
        np.ndarray,
        np.ndarray,
        Optional[np.ndarray],
        Optional[tuple[np.ndarray, np.ndarray]],
    ]:
        bounds = self._active_slice_bounds()
        if bounds is None or verts.size == 0:
            return verts, faces, values, None
        mask = self._mask_coords(verts, bounds)
        if not np.any(mask):
            empty_verts = verts[:0].reshape(0, 3)
            empty_faces = faces[:0].reshape(0, 3)
            empty_vals = values[:0] if values is not None else None
            return empty_verts, empty_faces, empty_vals, bounds
        selected = np.where(mask)[0]
        index_map = -np.ones(mask.shape[0], dtype=np.int64)
        index_map[selected] = np.arange(selected.size, dtype=np.int64)
        mapped_faces = index_map[faces]
        valid = (mapped_faces >= 0).all(axis=1)
        mapped_faces = mapped_faces[valid]
        if mapped_faces.size == 0:
            empty_verts = verts[:0].reshape(0, 3)
            empty_faces = faces[:0].reshape(0, 3)
            empty_vals = values[:0] if values is not None else None
            return empty_verts, empty_faces, empty_vals, bounds
        new_verts = verts[selected]
        new_values = values[selected] if values is not None else None
        return new_verts, mapped_faces.astype(np.int32, copy=False), new_values, bounds

    def _on_slice_toggle(self, name: str, _checked: bool) -> None:
        if name not in self._slice_controls:
            return
        self._update_slice_labels()
        if not self._initialising:
            self._update_plot()

    def _on_slice_slider_change(self, name: str, which: str, value: int) -> None:
        control = self._slice_controls.get(name)
        if control is None:
            return
        if which == "min":
            other = control.max_slider
            if value > other.value():
                other.blockSignals(True)
                other.setValue(value)
                other.blockSignals(False)
        else:
            other = control.min_slider
            if value < other.value():
                other.blockSignals(True)
                other.setValue(value)
                other.blockSignals(False)
        self._update_slice_labels()
        if not self._initialising and control.checkbox.isChecked():
            self._update_plot()
    def _clear_colorbar(self) -> None:
        fig = self._colorbar_canvas.figure
        fig.clf()
        fig.patch.set_facecolor(self._canvas_bg)
        self._colorbar_canvas.draw_idle()

    def _update_colorbar(
        self, cmap: mcolors.Colormap, vmin: float, vmax: float, label: str = "Scalar value"
    ) -> None:
        fig = self._colorbar_canvas.figure
        fig.clf()
        # Render the colour bar horizontally so it mirrors the slice legend above
        # while preserving vertical space for the rest of the controls.
        ax = fig.add_axes([0.12, 0.35, 0.76, 0.32])
        norm = plt.Normalize(vmin, vmax)
        mappable = plt.cm.ScalarMappable(norm=norm, cmap=cmap)
        colorbar = fig.colorbar(mappable, cax=ax, orientation="horizontal")
        colorbar.set_label(label, color=self._fg_color, labelpad=6)
        colorbar.ax.xaxis.set_ticks_position("bottom")
        colorbar.ax.xaxis.set_label_position("bottom")
        colorbar.ax.tick_params(colors=self._fg_color, which="both")
        for spine in colorbar.ax.spines.values():
            spine.set_color(self._fg_color)
        colorbar.ax.set_facecolor(self._canvas_bg)
        fig.patch.set_facecolor(self._canvas_bg)
        self._colorbar_canvas.draw_idle()

    def _on_color_intensity_change(self, value: int) -> None:
        self.color_intensity_label.setText(f"{value / 100.0:.2f}×")
        if not self._initialising:
            self._update_plot()

    def _update_light_labels(self) -> None:
        self.light_azimuth_label.setText(f"{self.light_azimuth_slider.value():+d}°")
        self.light_elevation_label.setText(
            f"{self.light_elevation_slider.value():+d}°"
        )
        self.light_intensity_label.setText(
            f"{self.light_intensity_slider.value() / 100.0:.2f}×"
        )

    def _update_light_shader(self) -> None:
        shader = self._light_shader
        if shader is None or not self._lighting_enabled:
            self._apply_mesh_shader()
            return
        azimuth = math.radians(self.light_azimuth_slider.value())
        elevation = math.radians(self.light_elevation_slider.value())
        cos_el = math.cos(elevation)
        direction = [
            float(cos_el * math.cos(azimuth)),
            float(cos_el * math.sin(azimuth)),
            float(math.sin(elevation)),
        ]
        shader["lightDir"] = direction
        shader["lightParams"] = [
            max(0.0, self.light_intensity_slider.value() / 100.0),
            0.35,
        ]
        self._apply_mesh_shader()

    def _on_light_setting_change(self, _value: int) -> None:
        self._update_light_labels()
        self._update_light_shader()
        if self._initialising:
            return
        if self._mesh_item is not None:
            self._mesh_item.update()
            self.view.update()

    def _update_scene_bounds(self, mins: np.ndarray, maxs: np.ndarray) -> None:
        spans = np.maximum(maxs - mins, 1e-3)
        # Keep the camera centred on the mesh to avoid jarring jumps when users
        # switch between scalar fields or adjust opacity.
        center = (mins + maxs) / 2.0
        self._current_bounds = (mins, maxs)
        self.view.opts["center"] = pg.Vector(center[0], center[1], center[2])
        self.view.opts["distance"] = float(np.linalg.norm(spans) * 1.2)
        self._update_axis_item()

    def _on_scalar_change(self, _index: int) -> None:
        self._update_plot()

    def _on_colormap_change(self, _name: str) -> None:
        self._update_plot()

    def _on_opacity_change(self, value: int) -> None:
        self.opacity_label.setText(f"{value / 100.0:.2f}")
        self._update_plot()

    def _update_plot(self) -> None:
        self._clear_colorbar()
        if self._faces.size == 0 or self._vertices.size == 0:
            if self._mesh_item is not None:
                self.view.removeItem(self._mesh_item)
                self._mesh_item = None
            self.status_label.setText("Surface mesh has no vertices or faces to render.")
            return

        alpha = self.opacity_slider.value() / 100.0
        cmap_name = self.colormap_combo.currentText() or "viridis"
        scalar_key = self.scalar_combo.currentData()
        cmap = self._get_adjusted_colormap(cmap_name)

        summary = (
            f"Surface mesh: {self._vertices.shape[0]:,} vertices / {self._faces.shape[0]:,} faces. "
        )

        normalised_values: Optional[np.ndarray] = None
        vmin: Optional[float] = None
        vmax: Optional[float] = None
        if scalar_key and scalar_key in self._scalar_fields:
            raw_values = self._scalar_fields[scalar_key]
            vmin = float(np.min(raw_values))
            vmax = float(np.max(raw_values))
            if math.isclose(vmin, vmax):
                normalised_values = np.zeros_like(raw_values, dtype=np.float32)
                vmin, vmax = vmin - 0.5, vmax + 0.5
            else:
                norm = (raw_values - vmin) / (vmax - vmin)
                normalised_values = np.clip(norm.astype(np.float32, copy=False), 0.0, 1.0)

        clipped_verts, clipped_faces, clipped_values, slice_bounds = self._clip_mesh_to_slices(
            self._vertices, self._faces, normalised_values
        )

        if clipped_verts.size == 0 or clipped_faces.size == 0:
            if slice_bounds is not None:
                if self._mesh_item is not None:
                    self.view.removeItem(self._mesh_item)
                    self._mesh_item = None
                self._clear_colorbar()
                mins, maxs = slice_bounds
                self._update_scene_bounds(mins, maxs)
                self.status_label.setText(
                    "Slice planes removed all surface triangles. "
                    "Adjust the slicer sliders or disable slicing."
                )
                return
            if self._mesh_item is not None:
                self.view.removeItem(self._mesh_item)
                self._mesh_item = None
            self.status_label.setText("Surface mesh has no vertices or faces to render.")
            return

        meshdata = gl.MeshData(vertexes=clipped_verts, faces=clipped_faces)
        if clipped_values is not None and scalar_key and scalar_key in self._scalar_fields:
            colours = self._map_colors(clipped_values, cmap, alpha)
            meshdata.setVertexColors(colours)
            assert vmin is not None and vmax is not None
            self._update_colorbar(cmap, vmin, vmax)
            summary += f"Scalar '{scalar_key}' range {vmin:.4g} – {vmax:.4g}. "
        else:
            base_color = cmap(0.6)
            colour = np.array(
                [[base_color[0], base_color[1], base_color[2], base_color[3] * alpha]],
                dtype=np.float32,
            )
            meshdata.setVertexColors(np.repeat(colour, clipped_verts.shape[0], axis=0))
            self._update_colorbar(cmap, 0.0, 1.0, label="Colormap preview")
            summary += "Constant colouring applied. "

        if self._mesh_item is None:
            self._mesh_item = gl.GLMeshItem(
                meshdata=meshdata,
                smooth=False,
                shader="shaded",
                drawEdges=False,
            )
            self.view.addItem(self._mesh_item)
        else:
            self._mesh_item.setMeshData(meshdata=meshdata)
        self._update_light_shader()
        self._mesh_item.setGLOptions("translucent" if alpha < 0.999 else "opaque")

        mins = np.min(clipped_verts, axis=0)
        maxs = np.max(clipped_verts, axis=0)
        self._update_scene_bounds(mins, maxs)

        summary += f"Opacity {alpha:.2f}."
        if self._light_shader is not None or self._flat_shader is not None:
            summary += " Lighting " + ("enabled." if self._lighting_enabled else "disabled.")
        if self._scalar_fields and (not scalar_key or scalar_key not in self._scalar_fields):
            summary += " Select a scalar field to colour the surface."
        summary += self._slice_status_suffix()
        self.status_label.setText(summary)


class FreeSurferSurfaceDialog(QDialog):
    """Simplified viewer tailored for FreeSurfer ``*.pial``/``*.white`` meshes."""

    def __init__(
        self,
        parent,
        vertices: np.ndarray,
        faces: np.ndarray,
        title: Optional[str] = None,
        dark_theme: bool = False,
    ) -> None:
        super().__init__(parent)
        if not HAS_PYQTGRAPH:
            raise RuntimeError(
                "Surface rendering requires the optional 'pyqtgraph' dependency."
            )

        self.setWindowTitle(title or "FreeSurfer Surface")
        self.resize(900, 720)
        self.setMinimumSize(620, 480)
        self.setSizeGripEnabled(True)

        verts = np.asarray(vertices, dtype=np.float32)
        faces_arr = np.asarray(faces, dtype=np.int32)
        if verts.ndim != 2 or verts.shape[1] != 3:
            raise ValueError("Surface vertices must be an (N, 3) array")
        if faces_arr.ndim != 2 or faces_arr.shape[1] != 3:
            raise ValueError("Surface faces must be an (M, 3) array")
        if faces_arr.size and int(faces_arr.max(initial=-1)) >= verts.shape[0]:
            raise ValueError("Face indices exceed available vertices")

        self._vertices = verts
        self._faces = faces_arr
        self._fg_color = "#f0f0f0" if dark_theme else "#202020"
        self._canvas_bg = "#202020" if dark_theme else "#ffffff"

        self._mesh_item: Optional[gl.GLMeshItem] = None
        self._axis_item: Optional[gl.GLAxisItem] = None
        self._current_bounds: Optional[tuple[np.ndarray, np.ndarray]] = None
        self._light_shader = _create_directional_light_shader()
        self._flat_shader = _create_flat_color_shader()
        self._lighting_enabled = self._light_shader is not None

        layout = QVBoxLayout(self)

        self.view = gl.GLViewWidget()
        self.view.setBackgroundColor(self._canvas_bg)
        self.view.opts["distance"] = 200
        self.view.opts["elevation"] = 20
        self.view.opts["azimuth"] = -60
        layout.addWidget(self.view, 1)

        controls = QGroupBox("Display settings")
        controls_layout = QGridLayout(controls)
        controls_layout.setColumnStretch(1, 1)

        # Provide a handful of constant colours so users can quickly switch the
        # appearance without diving into advanced scalar options.
        self._colour_presets: list[tuple[str, str]] = [
            ("Clay", "#d87c5a"),
            ("Slate", "#4f6d7a"),
            ("Bone", "#e9d8a6"),
            ("Forest", "#2a9d8f"),
            ("Carbon", "#5c5f66"),
        ]

        row = 0
        controls_layout.addWidget(QLabel("Surface colour:"), row, 0)
        self.color_combo = QComboBox()
        for name, colour in self._colour_presets:
            self.color_combo.addItem(name, userData=colour)
        controls_layout.addWidget(self.color_combo, row, 1, 1, 2)

        row += 1
        controls_layout.addWidget(QLabel("Opacity:"), row, 0)
        self.opacity_slider = QSlider(Qt.Horizontal)
        self.opacity_slider.setRange(10, 100)
        self.opacity_slider.setValue(85)
        controls_layout.addWidget(self.opacity_slider, row, 1)
        self.opacity_label = QLabel("0.85")
        controls_layout.addWidget(self.opacity_label, row, 2)

        row += 1
        self.axes_checkbox = QCheckBox("Show axes")
        controls_layout.addWidget(self.axes_checkbox, row, 0, 1, 3)

        row += 1
        self.light_checkbox = QCheckBox("Enable lighting")
        self.light_checkbox.setChecked(self._lighting_enabled)
        controls_layout.addWidget(self.light_checkbox, row, 0, 1, 3)
        if self._light_shader is None and self._flat_shader is None:
            self._lighting_enabled = False
            self.light_checkbox.setEnabled(False)
            self.light_checkbox.setChecked(False)

        layout.addWidget(controls)

        self.status_label = QLabel("")
        self.status_label.setWordWrap(True)
        layout.addWidget(self.status_label)

        self._initialising = True

        self.color_combo.currentIndexChanged.connect(self._on_color_change)
        self.opacity_slider.valueChanged.connect(self._on_opacity_change)
        self.axes_checkbox.toggled.connect(self._on_axes_toggle)
        self.light_checkbox.toggled.connect(self._on_light_toggle)

        if self._vertices.size:
            mins = np.min(self._vertices, axis=0).astype(np.float32, copy=False)
            maxs = np.max(self._vertices, axis=0).astype(np.float32, copy=False)
        else:
            mins = np.zeros(3, dtype=np.float32)
            maxs = np.zeros(3, dtype=np.float32)
        self._update_scene_bounds(mins, maxs)
        self._update_axis_item()
        self._update_light_shader()
        self._update_mesh()

        self._initialising = False
        self._update_status()

    def _current_colour_rgba(self) -> np.ndarray:
        colour_hex = self.color_combo.currentData()
        if not colour_hex:
            colour_hex = "#d87c5a"
        rgb = np.array(mcolors.to_rgb(str(colour_hex)), dtype=np.float32)
        alpha = np.clip(self.opacity_slider.value() / 100.0, 0.1, 1.0)
        colours = np.empty((self._vertices.shape[0], 4), dtype=np.float32)
        colours[:, :3] = rgb
        colours[:, 3] = alpha
        return colours

    def _update_mesh(self) -> None:
        if self._vertices.size == 0 or self._faces.size == 0:
            if self._mesh_item is not None:
                self.view.removeItem(self._mesh_item)
                self._mesh_item = None
            self.status_label.setText("Surface mesh has no vertices or faces to render.")
            return

        meshdata = gl.MeshData(vertexes=self._vertices, faces=self._faces)
        colours = self._current_colour_rgba()
        meshdata.setVertexColors(colours)

        if self._mesh_item is None:
            self._mesh_item = gl.GLMeshItem(
                meshdata=meshdata,
                smooth=False,
                shader="shaded",
                drawEdges=False,
            )
            self.view.addItem(self._mesh_item)
        else:
            self._mesh_item.setMeshData(meshdata=meshdata)

        self._apply_mesh_shader()
        alpha = self.opacity_slider.value() / 100.0
        self._mesh_item.setGLOptions("translucent" if alpha < 0.999 else "opaque")
        if not self._initialising:
            self.view.update()

    def _update_status(self) -> None:
        if self._vertices.size == 0 or self._faces.size == 0:
            summary = "Surface mesh has no vertices or faces to render."
        else:
            mins, maxs = self._current_bounds if self._current_bounds else (
                np.zeros(3, dtype=np.float32),
                np.zeros(3, dtype=np.float32),
            )
            summary = (
                f"Surface mesh: {self._vertices.shape[0]:,} vertices / "
                f"{self._faces.shape[0]:,} faces. Opacity {self.opacity_slider.value() / 100.0:.2f}. "
                f"Colour preset: {self.color_combo.currentText()}. "
                f"Bounds X {mins[0]:.1f}–{maxs[0]:.1f} mm, "
                f"Y {mins[1]:.1f}–{maxs[1]:.1f} mm, Z {mins[2]:.1f}–{maxs[2]:.1f} mm. "
            )
        if self._light_shader is None and self._flat_shader is None:
            summary += " Lighting controls unavailable."
        else:
            summary += " Lighting " + ("enabled." if self._lighting_enabled else "disabled.")
        self.status_label.setText(summary)

    def _apply_mesh_shader(self) -> None:
        if self._mesh_item is None:
            return
        if self._light_shader is not None and self._lighting_enabled:
            self._mesh_item.setShader(self._light_shader)
        elif self._flat_shader is not None:
            self._mesh_item.setShader(self._flat_shader)
        else:
            self._mesh_item.setShader("shaded")

    def _update_light_shader(self) -> None:
        if self._light_shader is None:
            return
        self._light_shader["lightDir"] = [0.5, 0.3, 0.8]
        self._light_shader["lightParams"] = [1.0, 0.35]
        self._apply_mesh_shader()

    def _update_scene_bounds(self, mins: np.ndarray, maxs: np.ndarray) -> None:
        spans = np.maximum(maxs - mins, 1e-3)
        center = (mins + maxs) / 2.0
        self._current_bounds = (mins, maxs)
        self.view.opts["center"] = pg.Vector(center[0], center[1], center[2])
        self.view.opts["distance"] = float(np.linalg.norm(spans) * 1.2)

    def _update_axis_item(self) -> None:
        if not self.axes_checkbox.isChecked():
            if self._axis_item is not None:
                self.view.removeItem(self._axis_item)
                self._axis_item = None
            return
        if self._axis_item is None:
            axis = _AdjustableAxisItem() if '_AdjustableAxisItem' in globals() else gl.GLAxisItem()
            axis.setSize(1, 1, 1)
            self.view.addItem(axis)
            self._axis_item = axis
        mins, maxs = self._current_bounds if self._current_bounds else (
            np.zeros(3, dtype=np.float32),
            np.ones(3, dtype=np.float32),
        )
        spans = np.maximum(maxs - mins, 1e-3)
        self._axis_item.setSize(spans[0], spans[1], spans[2])
        if hasattr(self._axis_item, "setLineWidth"):
            self._axis_item.setLineWidth(2.0)

    def _on_color_change(self, _index: int) -> None:
        self._update_mesh()
        if not self._initialising:
            self._update_status()

    def _on_opacity_change(self, value: int) -> None:
        self.opacity_label.setText(f"{value / 100.0:.2f}")
        self._update_mesh()
        if not self._initialising:
            self._update_status()

    def _on_axes_toggle(self, _checked: bool) -> None:
        self._update_axis_item()
        if not self._initialising:
            self.view.update()

    def _on_light_toggle(self, checked: bool) -> None:
        self._lighting_enabled = bool(checked)
        self._apply_mesh_shader()
        if not self._initialising and self._mesh_item is not None:
            self._mesh_item.update()
        self._update_status()


class MetadataViewer(QWidget):
    """
    Metadata viewer/editor for JSON and TSV sidecars (from bids_editor_ancpbids).
    """
    def __init__(self):
        super().__init__()
        # Layout consists of a small toolbar followed by the actual viewer
        # widget.  A welcome message is shown when no file is loaded.
        vlay = QVBoxLayout(self)
        self.welcome = QLabel(
            "<h3>Metadata BIDSualizer</h3><br>Load data via File → Open or select a file to begin editing."
        )
        self.welcome.setAlignment(Qt.AlignCenter)
        vlay.addWidget(self.welcome)
        self.toolbar = QHBoxLayout()
        vlay.addLayout(self.toolbar)
        self.value_row = QHBoxLayout()
        vlay.addLayout(self.value_row)
        # Label used to show a spinner while a file is being loaded. It is
        # created as an overlay so it always appears above whatever viewer is
        # currently shown.  The font is enlarged for better visibility.
        self.loading_label = QLabel(self)
        self.loading_label.setAlignment(Qt.AlignCenter)
        self.loading_label.setStyleSheet(
            "font-size: 24px; background-color: rgba(0, 0, 0, 128);"
            "color: white;"
        )
        self.loading_label.hide()

        # Timer and frame sequence driving the spinner animation.
        self._load_timer = QTimer()
        self._load_timer.timeout.connect(self._spin_loading)
        self._load_frames = ['⠋', '⠙', '⠹', '⠸', '⠼', '⠴', '⠦', '⠧', '⠇', '⠏']
        self._load_index = 0  # Current index into ``_load_frames``
        self._load_message = ""  # Message displayed next to the spinner
        self.viewer = None
        self.current_path = None
        self.data = None  # holds loaded NIfTI data when viewing images
        self.surface_data: Optional[dict[str, Any]] = None

    def clear(self):
        """Clear the toolbar and viewer when switching files."""
        def _clear_layout(lay):
            while lay.count():
                item = lay.takeAt(0)
                if item.widget():
                    item.widget().deleteLater()
                elif item.layout():
                    _clear_layout(item.layout())
            lay.deleteLater()

        while self.toolbar.count():
            item = self.toolbar.takeAt(0)
            if item.widget():
                item.widget().deleteLater()
            elif item.layout():
                _clear_layout(item.layout())
        while self.value_row.count():
            item = self.value_row.takeAt(0)
            if item.widget():
                item.widget().deleteLater()
            elif item.layout():
                _clear_layout(item.layout())
        if self.viewer:
            self.layout().removeWidget(self.viewer)
            self.viewer.deleteLater()
            self.viewer = None
        self.data = None
        self.surface_data = None
        self.nifti_img = None
        self._nifti_meta = {}
        self.loading_label.hide()
        self._load_timer.stop()
        self.welcome.show()

    def _is_dark_theme(self) -> bool:
        """Detect whether the current palette is dark or light."""
        color = self.palette().color(QPalette.Window)
        brightness = 0.299 * color.red() + 0.587 * color.green() + 0.114 * color.blue()
        return brightness < 128

    def _start_loading(self, message: str) -> None:
        """Begin showing the loading spinner with ``message``."""
        self._load_message = message
        self._load_index = 0
        self.loading_label.setText(f"{message} {self._load_frames[0]}")
        self.loading_label.setGeometry(0, 0, self.width(), self.height())
        self.loading_label.raise_()
        self.loading_label.show()
        self._load_timer.start(100)

    def _spin_loading(self) -> None:
        """Advance the spinner animation by one frame."""
        if not self.loading_label.isVisible():
            return
        self._load_index = (self._load_index + 1) % len(self._load_frames)
        self.loading_label.setText(
            f"{self._load_message} {self._load_frames[self._load_index]}"
        )

    def _stop_loading(self) -> None:
        """Hide the loading spinner and stop the timer."""
        self._load_timer.stop()
        self.loading_label.hide()

    def _get_nifti_data(self, img):
        """Load a NIfTI image into an ``ndarray`` while handling RGB/struct dtypes.

        Some derived NIfTI maps (for example colour fractional anisotropy
        volumes) store multi-component voxels in a structured ``void`` dtype.
        ``nibabel`` cannot promote those to floats, which previously caused the
        viewer to crash.  We detect this situation, convert the array into a
        plain ``float`` ndarray and record metadata describing the additional
        vector axis so the rest of the viewer can render it correctly.
        """

        dtype_exc = None
        try:
            data = img.get_fdata()
            return data, {}
        except Exception as exc:
            # Only handle the structured-dtype failure; re-raise other errors so
            # they surface during debugging instead of being silently masked.
            is_dtype_error = False
            if np_exceptions is not None and isinstance(exc, np_exceptions.DTypePromotionError):
                is_dtype_error = True
            elif exc.__class__.__name__ == "DTypePromotionError":
                is_dtype_error = True
            elif "VoidDType" in str(exc):
                is_dtype_error = True
            if not is_dtype_error:
                raise
            dtype_exc = exc

        if rfn is None:
            raise RuntimeError(
                "Structured NIfTI data requires NumPy's recfunctions module to "
                "convert it into a regular array."
            ) from dtype_exc

        dataobj = np.asanyarray(img.dataobj)
        if not getattr(dataobj.dtype, "fields", None):
            # Unexpected dtype: ``get_fdata`` failed but the array is not
            # structured.  Re-raise the original exception so the caller knows.
            raise dtype_exc

        # ``structured_to_unstructured`` flattens the fields into the last axis
        # and keeps the voxel geometry intact, giving us a standard ndarray.
        unstructured = rfn.structured_to_unstructured(dataobj)
        vector_length = (
            int(unstructured.shape[-1])
            if unstructured.ndim == dataobj.ndim + 1
            else 1
        )
        meta = {
            "vector_axis": len(img.shape),
            "vector_length": vector_length,
            # Treat 3/4-component vectors as colour channels so they can be
            # rendered directly instead of exposing them as separate volumes.
            "is_rgb": vector_length in (3, 4)
            and unstructured.ndim == dataobj.ndim + 1,
        }
        # ``structured_to_unstructured`` already yields a float array when the
        # original data was floating point.  Cast explicitly to float32 so we do
        # not unnecessarily inflate the array when the original values were
        # stored as 32-bit floats.
        return unstructured.astype(np.float32, copy=False), meta

    def load_file(self, path: Path):
        """Load JSON, TSV, NIfTI or DICOM file into an editable viewer.

        The file is read in a background thread to keep the UI responsive and
        animate the loading spinner while potentially large datasets are processed.
        """

        self.current_path = path
        self.clear()
        self.welcome.hide()
        ext = _get_ext(path)
        lower_name = path.name.lower()
        gifti_candidate = any(lower_name.endswith(suffix) for suffix in GIFTI_SURFACE_SUFFIXES)
        freesurfer_candidate = any(lower_name.endswith(suffix) for suffix in FREESURFER_SURFACE_SUFFIXES)
        dicom = is_dicom_file(str(path))
        self._start_loading("Loading")
        # ``worker`` reads the file in a separate thread so the UI can keep
        # updating the spinner while potentially large data is loaded.
        result = {}
        load_error: Optional[Exception] = None

        def worker():
            nonlocal load_error
            try:
                if ext == '.json':
                    result['data'] = json.loads(path.read_text(encoding='utf-8'))
                elif ext == '.tsv':
                    result['df'] = pd.read_csv(path, sep='\t', keep_default_na=False)
                elif ext in ['.nii', '.nii.gz']:
                    img = nib.load(str(path))
                    result['img'] = img
                    data, meta = self._get_nifti_data(img)
                    result['data'] = data
                    result['nifti_meta'] = meta
                elif gifti_candidate:
                    surface = self._load_gifti_surface(path)
                    result['surface'] = surface
                    result['surface_type'] = 'gifti'
                elif freesurfer_candidate:
                    surface = self._load_freesurfer_surface(path)
                    result['surface'] = surface
                    result['surface_type'] = 'freesurfer'
                elif dicom:
                    # ``stop_before_pixels`` avoids loading heavy pixel data
                    dataset = pydicom.dcmread(str(path), stop_before_pixels=True)
                    result['ds'] = dataset
                    # Preparing the nested metadata representation inside the
                    # worker keeps the GUI responsive when large headers are
                    # parsed.
                    result['dicom_tree'] = self._dicom_dataset_to_tree(dataset)
            except Exception as exc:  # pragma: no cover - interactive load errors
                load_error = exc

        if ext in ['.json', '.tsv', '.nii', '.nii.gz'] or dicom or gifti_candidate or freesurfer_candidate:
            t = threading.Thread(target=worker)
            t.start()
            while t.is_alive():
                QApplication.processEvents()
                time.sleep(0.05)
            t.join()
        self._stop_loading()

        if load_error is not None:
            logging.exception("Failed to load %s", path)
            QMessageBox.critical(
                self,
                "Open",
                f"Unable to load {path.name}: {load_error}",
            )
            self.welcome.show()
            return

        if ext == '.json':
            self._setup_json_toolbar()
            self.viewer = self._json_view(path, result.get('data'))
        elif ext == '.tsv':
            self._setup_tsv_toolbar()
            self.viewer = self._tsv_view(path, result.get('df'))
        elif ext in ['.nii', '.nii.gz']:
            self._setup_nifti_toolbar()
            self.viewer = self._nifti_view(
                path,
                (
                    result.get('img'),
                    result.get('data'),
                    result.get('nifti_meta'),
                ),
            )
        elif result.get('surface'):
            self.surface_data = result['surface']
            if result.get('surface_type'):
                self.surface_data['type'] = result['surface_type']
            self._setup_surface_toolbar()
            self.viewer = self._surface_view(path, self.surface_data)
        elif dicom:
            self.viewer = self._dicom_view(path, result.get('dicom_tree'))
            self.toolbar.addStretch()
        elif ext in ['.html', '.htm']:
            self.viewer = self._html_view(path)
            self.toolbar.addStretch()

        self.layout().addWidget(self.viewer)

    def resizeEvent(self, event):
        """Ensure images rescale when the window size decreases."""
        super().resizeEvent(event)
        self.loading_label.setGeometry(0, 0, self.width(), self.height())
        # If a NIfTI image is currently loaded, update the displayed slice
        if (
            self.data is not None
            and self.current_path
            and _get_ext(self.current_path) in ['.nii', '.nii.gz']
            and hasattr(self, 'img_label')
        ):
            self._update_slice()

    def _setup_surface_toolbar(self) -> None:
        """Toolbar for surface files featuring a single 3-D view button."""

        self.view_surface_btn = QPushButton("Surface View")
        self.view_surface_btn.clicked.connect(self._show_surface_view)
        self.toolbar.addWidget(self.view_surface_btn)
        self.toolbar.addStretch()

    def _surface_view(self, path: Path, surface: dict[str, Any]) -> QWidget:
        """Display a textual summary for a loaded surface mesh."""

        widget = QWidget()
        layout = QVBoxLayout(widget)

        info = QTextEdit()
        info.setReadOnly(True)
        info.setMinimumHeight(220)

        raw_vertices = surface.get('vertices')
        raw_faces = surface.get('faces')
        vertices = np.asarray(
            raw_vertices if raw_vertices is not None else np.empty((0, 3), dtype=np.float32),
            dtype=np.float32,
        )
        faces = np.asarray(
            raw_faces if raw_faces is not None else np.empty((0, 3), dtype=np.int32),
            dtype=np.int32,
        )
        scalars = surface.get('scalars') or {}
        meta = surface.get('meta') or {}

        lines = [
            f"File: {path.name}",
            f"Vertices: {vertices.shape[0]:,}",
            f"Faces: {faces.shape[0]:,}",
        ]

        if vertices.size:
            mins = vertices.min(axis=0)
            maxs = vertices.max(axis=0)
            extent_text = (
                f"Bounds (mm): X {mins[0]:.2f} – {maxs[0]:.2f}, "
                f"Y {mins[1]:.2f} – {maxs[1]:.2f}, "
                f"Z {mins[2]:.2f} – {maxs[2]:.2f}"
            )
            lines.append(extent_text)

        if scalars:
            lines.append("Scalar fields:")
            for name, values in scalars.items():
                arr = np.asarray(values, dtype=np.float32)
                if arr.size == 0:
                    continue
                vmin = float(np.min(arr))
                vmax = float(np.max(arr))
                lines.append(f"  • {name}: range {vmin:.4g} – {vmax:.4g}")
        else:
            lines.append("No embedded scalar fields detected.")

        structure = meta.get('structure')
        if structure:
            lines.append(f"Structure: {structure}")

        coord = meta.get('coordinate_system') or {}
        if coord:
            dataspace = coord.get('dataspace') or 'unknown'
            xformspace = coord.get('xformspace') or 'unknown'
            lines.append(f"Coordinate system: {dataspace} → {xformspace}")

        gifti_meta = meta.get('gifti_meta') or {}
        if gifti_meta:
            lines.append("GIFTI metadata:")
            for key in sorted(gifti_meta):
                lines.append(f"  • {key}: {gifti_meta[key]}")

        fs_header = meta.get('freesurfer_header') or {}
        if fs_header:
            lines.append("FreeSurfer metadata:")
            for key in sorted(fs_header):
                lines.append(f"  • {key}: {fs_header[key]}")

        info.setPlainText("\n".join(lines))
        layout.addWidget(info)

        hint = QLabel(
            "Use the Surface View button above to explore the mesh interactively."
        )
        hint.setWordWrap(True)
        layout.addWidget(hint)
        layout.addStretch()
        return widget

    def _load_gifti_surface(self, path: Path) -> dict[str, Any]:
        """Load a GIFTI surface, returning vertices, faces and scalar data."""

        img = nib.load(str(path))
        coords = None
        faces = None
        scalars: dict[str, np.ndarray] = {}
        structure = ""
        coord_info: dict[str, Any] = {}

        for arr in img.darrays:
            intent = getattr(arr, 'intent', '') or ''
            data = np.asarray(arr.data)
            if intent == 'NIFTI_INTENT_POINTSET':
                coords = data.astype(np.float32, copy=False)
                structure = arr.meta.get('AnatomicalStructurePrimary') or structure
                cs = getattr(arr, 'coordsys', None)
                if cs is not None:
                    coord_info = {
                        'dataspace': getattr(cs, 'dataspace', ''),
                        'xformspace': getattr(cs, 'xformspace', ''),
                        'xform': getattr(cs, 'xform', None),
                    }
            elif intent == 'NIFTI_INTENT_TRIANGLE':
                faces = data.astype(np.int32, copy=False)
            else:
                if coords is None or data.shape[0] != coords.shape[0]:
                    continue
                if data.ndim == 1:
                    candidate = np.nan_to_num(
                        data.astype(np.float32, copy=False),
                        nan=0.0,
                        posinf=0.0,
                        neginf=0.0,
                    )
                    name = arr.meta.get('Name') or f"Field {len(scalars) + 1}"
                    scalars[str(name)] = candidate
                elif data.ndim == 2 and data.shape[1] == 1:
                    candidate = np.nan_to_num(
                        data[:, 0].astype(np.float32, copy=False),
                        nan=0.0,
                        posinf=0.0,
                        neginf=0.0,
                    )
                    name = arr.meta.get('Name') or f"Field {len(scalars) + 1}"
                    scalars[str(name)] = candidate

        if coords is None or faces is None:
            raise ValueError("GIFTI file does not contain surface geometry")

        gifti_meta = {}
        try:
            pairs = getattr(img.meta, 'data', None) or []
            gifti_meta = {str(item.name): str(item.value) for item in pairs}
        except Exception:  # pragma: no cover - defensive fallback
            gifti_meta = {}

        return {
            'vertices': coords,
            'faces': faces,
            'scalars': scalars,
            'meta': {
                'structure': structure,
                'coordinate_system': coord_info,
                'gifti_meta': gifti_meta,
            },
        }

    def _load_freesurfer_surface(self, path: Path) -> dict[str, Any]:
        """Load a FreeSurfer ``*.pial``/``*.white`` style surface mesh."""

        try:
            from nibabel.freesurfer import io as fsio
        except Exception as exc:  # pragma: no cover - optional dependency issues
            raise RuntimeError("nibabel FreeSurfer support is unavailable") from exc

        try:
            verts, faces, header = fsio.read_geometry(str(path), read_metadata=True)
        except TypeError:  # pragma: no cover - older nibabel releases
            verts, faces = fsio.read_geometry(str(path))
            header = {}

        header_dict = {}
        if isinstance(header, dict):
            header_dict = {str(k): str(v) for k, v in header.items()}

        return {
            'vertices': verts.astype(np.float32, copy=False),
            'faces': faces.astype(np.int32, copy=False),
            'scalars': {},
            'meta': {
                'structure': Path(path).stem,
                'freesurfer_header': header_dict,
            },
        }

    def _setup_json_toolbar(self):
        """Add buttons for JSON editing: Add Field, Delete Field, Save."""
        for txt, fn in [("Add Field", self._add_field), ("Delete Field", self._del_field), ("Save", self._save)]:
            btn = QPushButton(txt)
            btn.clicked.connect(fn)
            self.toolbar.addWidget(btn)
        self.toolbar.addStretch()

    def _setup_tsv_toolbar(self):
        """Add buttons for TSV editing: Add Row, Del Row, Add Col, Del Col, Save."""
        for txt, fn in [
            ("Add Row", self._add_row), ("Del Row", self._del_row),
            ("Add Col", self._add_col), ("Del Col", self._del_col), ("Save", self._save)
        ]:
            btn = QPushButton(txt)
            btn.clicked.connect(fn)
            self.toolbar.addWidget(btn)
        self.toolbar.addStretch()

    def _setup_nifti_toolbar(self):
        """Toolbar for NIfTI viewer with orientation buttons and sliders."""
        # Orientation buttons
        self.orientation = 2  # 0=sagittal, 1=coronal, 2=axial (default)
        self.ax_btn = QPushButton("Axial")
        self.co_btn = QPushButton("Coronal")
        self.sa_btn = QPushButton("Sagittal")
        for b in (self.ax_btn, self.co_btn, self.sa_btn):
            b.setCheckable(True)
        self.ax_btn.setChecked(True)
        self.ax_btn.clicked.connect(lambda: self._set_orientation(2))
        self.co_btn.clicked.connect(lambda: self._set_orientation(1))
        self.sa_btn.clicked.connect(lambda: self._set_orientation(0))
        self.toolbar.addWidget(self.sa_btn)
        self.toolbar.addWidget(self.co_btn)
        self.toolbar.addWidget(self.ax_btn)

        self.view3d_btn = QPushButton("3D View")
        self.view3d_btn.clicked.connect(self._show_3d_view)
        self.toolbar.addWidget(self.view3d_btn)

        self.graph_btn = QPushButton("Graph")
        self.graph_btn.setCheckable(True)
        self.graph_btn.clicked.connect(self._toggle_graph)
        self.toolbar.addWidget(self.graph_btn)

        # Helper to add slider+label vertically
        def add_slider(title, slider, val_label=None):
            box = QVBoxLayout()
            lab = QLabel(title)
            lab.setAlignment(Qt.AlignCenter)
            box.addWidget(lab)
            row = QHBoxLayout()
            row.addWidget(slider)
            if val_label is not None:
                row.addWidget(val_label)
            box.addLayout(row)
            self.toolbar.addLayout(box)

        # Slice slider
        self.slice_slider = QSlider(Qt.Horizontal)
        self.slice_slider.valueChanged.connect(self._update_slice)
        self.slice_val = QLabel("0")
        add_slider("Slice", self.slice_slider, self.slice_val)

        # Volume slider
        self.vol_slider = QSlider(Qt.Horizontal)
        self.vol_slider.valueChanged.connect(self._update_slice)
        self.vol_val = QLabel("0")
        add_slider("Volume", self.vol_slider, self.vol_val)
        # Brightness slider
        self.bright_slider = QSlider(Qt.Horizontal)
        self.bright_slider.setRange(-100, 100)
        self.bright_slider.setValue(0)
        self.bright_slider.valueChanged.connect(self._update_slice)
        add_slider("Brightness", self.bright_slider)

        # Contrast slider
        self.contrast_slider = QSlider(Qt.Horizontal)
        self.contrast_slider.setRange(0, 200)
        self.contrast_slider.setValue(100)
        self.contrast_slider.valueChanged.connect(self._update_slice)
        add_slider("Contrast", self.contrast_slider)
        self.voxel_val_label = QLabel("N/A")
        self.value_row.addWidget(QLabel("Voxel value:"))
        self.value_row.addWidget(self.voxel_val_label)
        self.value_row.addStretch()
        self.toolbar.addStretch()

    def _show_3d_view(self) -> None:
        """Launch the interactive 3-D renderer for the loaded volume."""

        if getattr(self, "data", None) is None:
            QMessageBox.warning(self, "3D Viewer", "No NIfTI volume is currently loaded.")
            return

        voxel_sizes = None
        if getattr(self, "nifti_img", None) is not None:
            try:
                zooms = self.nifti_img.header.get_zooms()
                voxel_sizes = tuple(float(v) for v in zooms[:3])
            except Exception:  # pragma: no cover - defensive: malformed header
                voxel_sizes = None

        default_mode = None
        if self.current_path:
            name = self.current_path.name.lower()
            if any(tag in name for tag in ("dwi", "dti", "diffusion")):
                default_mode = "RMS (DTI)"

        title = (
            f"3D View – {self.current_path.name}"
            if self.current_path is not None
            else "3D Volume Viewer"
        )

        try:
            dialog = Volume3DDialog(
                self,
                self.data,
                meta=getattr(self, "_nifti_meta", {}),
                voxel_sizes=voxel_sizes,
                default_mode=default_mode,
                title=title,
                dark_theme=self._is_dark_theme(),
            )
        except Exception as exc:  # pragma: no cover - interactive error reporting
            logging.exception("Failed to initialise 3-D viewer")
            QMessageBox.critical(
                self,
                "3D Viewer",
                f"Unable to open 3D view: {exc}",
            )
            return

        dialog.exec_()

    def _show_surface_view(self) -> None:
        """Launch the interactive surface renderer for the loaded mesh."""

        if not self.surface_data:
            QMessageBox.warning(self, "Surface Viewer", "No surface mesh is currently loaded.")
            return

        title = (
            f"Surface View – {self.current_path.name}"
            if self.current_path is not None
            else "Surface Viewer"
        )

        surface_type = str(self.surface_data.get('type') or '').lower()

        try:
            if surface_type == 'freesurfer':
                dialog = FreeSurferSurfaceDialog(
                    self,
                    self.surface_data.get('vertices'),
                    self.surface_data.get('faces'),
                    title=title,
                    dark_theme=self._is_dark_theme(),
                )
            else:
                dialog = Surface3DDialog(
                    self,
                    self.surface_data.get('vertices'),
                    self.surface_data.get('faces'),
                    scalars=self.surface_data.get('scalars'),
                    meta=self.surface_data.get('meta'),
                    title=title,
                    dark_theme=self._is_dark_theme(),
                )
        except Exception as exc:  # pragma: no cover - interactive error reporting
            logging.exception("Failed to initialise surface viewer")
            QMessageBox.critical(
                self,
                "Surface Viewer",
                f"Unable to open surface view: {exc}",
            )
            return

        dialog.exec_()

    def _add_field(self):
        """Insert a new key/value pair into JSON tree."""
        tree = self.viewer
        sel = tree.currentItem() or tree.invisibleRootItem()
        item = QTreeWidgetItem(["newKey", "newValue"])
        item.setFlags(item.flags() | Qt.ItemIsEditable)
        sel.addChild(item)
        tree.editItem(item, 0)

    def _del_field(self):
        """Delete selected field from JSON tree."""
        tree = self.viewer
        it = tree.currentItem()
        if it:
            parent = it.parent() or tree.invisibleRootItem()
            parent.removeChild(it)

    def _add_row(self):
        """Insert a new row into TSV table."""
        tbl = self.viewer
        tbl.insertRow(tbl.rowCount())

    def _del_row(self):
        """Delete selected row from TSV table."""
        tbl = self.viewer
        r = tbl.currentRow()
        if r >= 0:
            tbl.removeRow(r)

    def _add_col(self):
        """Insert a new column into TSV table."""
        tbl = self.viewer
        c = tbl.columnCount()
        tbl.insertColumn(c)
        tbl.setHorizontalHeaderItem(c, QTableWidgetItem(f"col{c+1}"))

    def _del_col(self):
        """Delete selected column from TSV table."""
        tbl = self.viewer
        c = tbl.currentColumn()
        if c >= 0:
            tbl.removeColumn(c)

    def _set_orientation(self, axis: int) -> None:
        """Set viewing orientation and update slice slider."""
        self.orientation = axis
        slider = getattr(self, 'vol_slider', None)
        vol_idx = slider.value() if slider is not None else 0
        vol = self._get_volume_data(vol_idx)
        axis_len = vol.shape[axis]
        self.slice_slider.setMaximum(max(axis_len - 1, 0))
        self.slice_slider.setEnabled(axis_len > 1)
        self.slice_slider.setValue(axis_len // 2)
        self.slice_val.setText(str(axis_len // 2))
        self._update_slice()

    def _nifti_view(self, path: Path, img_data=None) -> QWidget:
        """Create a simple viewer for NIfTI images with slice/volume controls."""
        meta = {}
        if img_data is None:
            self.nifti_img = nib.load(str(path))
            data, meta = self._get_nifti_data(self.nifti_img)
        else:
            if isinstance(img_data, tuple) and len(img_data) >= 2:
                self.nifti_img = img_data[0]
                data = img_data[1]
                if len(img_data) >= 3 and isinstance(img_data[2], dict):
                    meta = img_data[2] or {}
            else:
                self.nifti_img = img_data
                data, meta = self._get_nifti_data(self.nifti_img)

        if data is None:
            data, meta = self._get_nifti_data(self.nifti_img)

        self.data = data
        self._nifti_meta = meta or {}
        self._nifti_is_color = bool(self._nifti_meta.get("is_rgb"))
        widget = QWidget()
        vlay = QVBoxLayout(widget)

        self.cross_voxel = [data.shape[0] // 2, data.shape[1] // 2, data.shape[2] // 2]
        self._img_scale = (1.0, 1.0)

        self.img_label = _ImageLabel(self._update_slice, self._on_image_clicked)
        self.img_label.setAlignment(Qt.AlignCenter)
        # Allow the image to shrink as well as expand when resizing
        self.img_label.setSizePolicy(QSizePolicy.Ignored, QSizePolicy.Ignored)
        self.img_label.setMinimumSize(1, 1)

        # Center the image label within a container so resizing doesn't shift
        # it vertically when the splitter changes size.
        img_container = QWidget()
        ic_layout = QVBoxLayout(img_container)
        ic_layout.setContentsMargins(0, 0, 0, 0)
        ic_layout.addWidget(self.img_label)

        self.splitter = QSplitter(Qt.Vertical)
        self.splitter.addWidget(img_container)

        # Graph panel with scope selector
        self.graph_panel = QWidget()
        g_lay = QVBoxLayout(self.graph_panel)
        g_lay.setContentsMargins(0, 0, 0, 0)
        g_lay.setSpacing(2)

        self.graph_canvas = FigureCanvas(plt.Figure(figsize=(4, 2)))
        self.graph_canvas.setSizePolicy(QSizePolicy.Expanding, QSizePolicy.Expanding)
        self.ax = self.graph_canvas.figure.subplots()
        g_lay.addWidget(self.graph_canvas)

        scope_row = QHBoxLayout()
        scope_row.addWidget(QLabel("Scope:"))
        self.scope_spin = QSpinBox()
        self.scope_spin.setRange(1, 4)
        self.scope_spin.setValue(1)
        self.scope_spin.valueChanged.connect(self._update_graph)
        scope_row.addWidget(self.scope_spin)
        scope_row.addSpacing(10)
        scope_row.addWidget(QLabel("Dot size:"))
        self.dot_size_spin = QSpinBox()
        self.dot_size_spin.setRange(1, 20)
        self.dot_size_spin.setValue(6)
        self.dot_size_spin.valueChanged.connect(self._update_graph)
        scope_row.addWidget(self.dot_size_spin)
        scope_row.addSpacing(15)
        self.mark_neighbors_box = QCheckBox("Mark neighbors")
        self.mark_neighbors_box.setChecked(True)
        self.mark_neighbors_box.stateChanged.connect(self._update_graph)
        scope_row.addWidget(self.mark_neighbors_box)
        scope_row.addStretch()
        g_lay.addLayout(scope_row)

        self.graph_panel.setVisible(False)
        self.splitter.addWidget(self.graph_panel)
        # Allow the image and graph to share space evenly when the graph is shown
        self.splitter.setStretchFactor(0, 1)
        self.splitter.setStretchFactor(1, 1)

        vlay.addWidget(self.splitter)

        # Configure volume slider range. Structured RGB maps expose the last
        # axis as colour channels, not temporal volumes, so we keep the slider
        # disabled for those datasets.
        if data.ndim == 4 and not self._nifti_is_color:
            n_vols = data.shape[3]
        else:
            n_vols = 1
        self.vol_slider.setMaximum(max(n_vols - 1, 0))
        self.vol_slider.setEnabled(n_vols > 1)
        self.vol_slider.setValue(0)
        self.vol_val.setText("0")
        self.graph_btn.setVisible(n_vols > 1)

        # Initialize orientation and slice slider
        self._set_orientation(self.orientation)
        self._update_slice()
        return widget

    def _get_volume_data(self, vol_idx: int | None = None):
        """Return the 3-D volume used for display.

        Regular 4-D datasets encode the temporal dimension on the last axis and
        should be indexed by ``vol_idx``.  RGB/structured data keeps colour
        channels on the last axis which must remain untouched so they can be
        rendered as true-colour images.
        """

        if vol_idx is None:
            slider = getattr(self, 'vol_slider', None)
            vol_idx = slider.value() if slider is not None else 0

        if self.data.ndim == 4 and not getattr(self, '_nifti_is_color', False):
            vol_idx = max(0, min(vol_idx, self.data.shape[3] - 1))
            return self.data[..., vol_idx]
        return self.data

    def _update_slice(self):
        """Update displayed slice when slider moves."""
        slider = getattr(self, 'vol_slider', None)
        vol_idx = slider.value() if slider is not None else 0
        vol = self._get_volume_data(vol_idx)
        axis = getattr(self, 'orientation', 2)
        slice_idx = getattr(self, 'slice_slider', None).value() if hasattr(self, 'slice_slider') else vol.shape[axis] // 2
        self.slice_val.setText(str(slice_idx))
        self.vol_val.setText(str(vol_idx))
        if axis == 0:
            slice_img = vol[slice_idx, :, :]
        elif axis == 1:
            slice_img = vol[:, slice_idx, :]
        else:
            slice_img = vol[:, :, slice_idx]
        # Normalise the slice to 0..1 before applying display adjustments
        arr = slice_img.astype(np.float32)
        arr = arr - arr.min()
        if arr.max() > 0:
            arr = arr / arr.max()

        # Apply brightness/contrast adjustments
        bright = getattr(self, 'bright_slider', None)
        contrast = getattr(self, 'contrast_slider', None)
        b_val = bright.value() / 100.0 if bright else 0.0
        c_factor = (contrast.value() / 100.0) if contrast else 1.0
        arr = (arr - 0.5) * c_factor + 0.5 + b_val
        arr = np.clip(arr, 0, 1)

        arr = (arr * 255).astype(np.uint8)
        arr = np.rot90(arr)
        if arr.ndim == 2:
            h, w = arr.shape
            img = QImage(arr.tobytes(), w, h, w, QImage.Format_Grayscale8)
        else:
            h, w, c = arr.shape
            fmt = QImage.Format_RGB888 if c == 3 else QImage.Format_RGBA8888
            bytes_per_line = w * c
            img = QImage(arr.tobytes(), w, h, bytes_per_line, fmt)
        pix = QPixmap.fromImage(img)

        scaled = pix.scaled(self.img_label.size(), Qt.KeepAspectRatio, Qt.SmoothTransformation)
        self._img_scale = (scaled.width() / w, scaled.height() / h)

        # Draw crosshair after scaling for consistent width
        if self.cross_voxel is not None:
            x_rot, y_rot = self._voxel_to_arr(self.cross_voxel)
            scale_x, scale_y = self._img_scale
            x_s = int(x_rot * scale_x)
            y_s = int(y_rot * scale_y)
            # Use the highlight color so the crosshair is visible on any theme
            painter = QPainter(scaled)
            theme_color = self.palette().color(QPalette.Highlight)
            pen = QPen(theme_color)
            pen.setWidth(1)
            painter.setPen(pen)
            painter.drawLine(x_s, 0, x_s, scaled.height())
            painter.drawLine(0, y_s, scaled.width(), y_s)
            square = max(2, int(min(scaled.width(), scaled.height()) * 0.02))
            half = square // 2
            painter.drawRect(x_s - half, y_s - half, square, square)
            painter.end()

        self.img_label.setPixmap(scaled)

        self._update_value()
        if self.graph_panel.isVisible():
            self._update_graph_marker()

    def _label_pos_to_img_coords(self, pos):
        # Convert click position on the scaled QLabel back to image coordinates
        pix = self.img_label.pixmap()
        if pix is None:
            return None
        pw, ph = pix.width(), pix.height()
        lw, lh = self.img_label.width(), self.img_label.height()
        off_x, off_y = (lw - pw) / 2, (lh - ph) / 2
        x = pos.x() - off_x
        y = pos.y() - off_y
        if 0 <= x < pw and 0 <= y < ph:
            scale_x, scale_y = self._img_scale
            return int(x / scale_x), int(y / scale_y)
        return None

    def _arr_to_voxel(self, x, y):
        # Map 2D display coordinates back to a voxel index within the volume
        vol_idx = self.vol_slider.value()
        vol = self._get_volume_data(vol_idx)
        axis = self.orientation
        slice_idx = self.slice_slider.value()
        if axis == 0:
            j = x
            k = vol.shape[2] - 1 - y
            return slice_idx, j, k
        elif axis == 1:
            i = x
            k = vol.shape[2] - 1 - y
            return i, slice_idx, k
        else:
            i = x
            j = vol.shape[1] - 1 - y
            return i, j, slice_idx

    def _voxel_to_arr(self, voxel):
        """Convert a voxel index back to 2-D array coordinates for drawing."""
        i, j, k = voxel
        vol_idx = self.vol_slider.value()
        vol = self._get_volume_data(vol_idx)
        axis = self.orientation
        if axis == 0:
            x = j
            y = vol.shape[2] - 1 - k
        elif axis == 1:
            x = i
            y = vol.shape[2] - 1 - k
        else:
            x = i
            y = vol.shape[1] - 1 - j
        return x, y

    def _on_image_clicked(self, event):
        coords = self._label_pos_to_img_coords(event.pos())
        if coords:
            voxel = self._arr_to_voxel(*coords)
            self.cross_voxel = list(voxel)
            self._update_slice()
            if self.graph_panel.isVisible():
                self._update_graph()

    def _update_value(self):
        if self.cross_voxel is None:
            self.voxel_val_label.setText("N/A")
            return
        vol_idx = self.vol_slider.value()
        i, j, k = self.cross_voxel
        if getattr(self, '_nifti_is_color', False):
            vec = np.asarray(self.data[i, j, k, :], dtype=float)
            if vec.size == 0:
                self.voxel_val_label.setText("N/A")
            else:
                components = ", ".join(f"{v:.3g}" for v in vec)
                self.voxel_val_label.setText(f"[{components}]")
            return

        if self.data.ndim == 4:
            val = self.data[i, j, k, vol_idx]
        else:
            val = self.data[i, j, k]
        self.voxel_val_label.setText(f"{float(val):.3g}")

    def _toggle_graph(self):
        visible = self.graph_btn.isChecked()
        self.graph_panel.setVisible(visible)
        total = self.splitter.size().height()
        if visible:
            self.splitter.setSizes([total // 2, total // 2])
            self._update_graph()
        else:
            self.splitter.setSizes([total, 0])

    def _update_graph(self):
        # Redraw the time-series graph for all voxels in the selected neighborhood
        # around ``self.cross_voxel``. Only valid for 4-D data.
        if (
            self.data.ndim != 4
            or self.cross_voxel is None
            or getattr(self, '_nifti_is_color', False)
        ):
            return

        level = self.scope_spin.value()
        dim = 2 * (level - 1) + 1
        half = dim // 2
        i0, j0, k0 = self.cross_voxel
        orient = self.orientation

        self.graph_canvas.figure.clf()
        axes = self.graph_canvas.figure.subplots(
            dim, dim, squeeze=False, sharex=True, sharey=True
        )

        line_color = "#000000" if not self._is_dark_theme() else "#ffffff"
        marker_color = self.palette().color(QPalette.Highlight).name()
        bg_color = self.palette().color(QPalette.Base).name()
        dot_size = self.dot_size_spin.value()
        self.graph_canvas.figure.set_facecolor(bg_color)
        self.markers = []
        self.marker_ts = []
        global_min = float("inf")
        global_max = float("-inf")

        for r, di in enumerate(range(-half, half + 1)):
            for c, dj in enumerate(range(-half, half + 1)):
                ax = axes[r][c]
                i, j, k = i0, j0, k0
                if orient == 0:
                    j = j0 + di
                    k = k0 + dj
                elif orient == 1:
                    i = i0 + di
                    k = k0 + dj
                else:
                    i = i0 + di
                    j = j0 + dj

                if not (0 <= i < self.data.shape[0] and 0 <= j < self.data.shape[1] and 0 <= k < self.data.shape[2]):
                    ax.axis("off")
                    continue

                ts_orig = self.data[i, j, k, :]
                ts = ts_orig
                global_min = min(global_min, ts_orig.min())
                global_max = max(global_max, ts_orig.max())
                ax.set_facecolor(bg_color)
                ax.plot(ts, color=line_color, linewidth=1)
                ax.set_xticks([])
                ax.set_yticks([])
                ax.tick_params(left=False, bottom=False)
                if self.mark_neighbors_box.isChecked() or (r == half and c == half):
                    self.marker_ts.append(ts)
                    idx = self.vol_slider.value()
                    marker, = ax.plot([idx], [ts[idx]], "o", color=marker_color, markersize=dot_size)
                    self.markers.append(marker)

        if global_min < global_max:
            for ax_row in axes:
                for ax in ax_row:
                    ax.set_ylim(global_min, global_max)

        self.graph_canvas.figure.tight_layout(pad=0.1)
        self.graph_canvas.draw()

    def _update_graph_marker(self):
        # Update the marker showing the current volume index on all axes
        if (
            not getattr(self, "markers", None)
            or not getattr(self, "marker_ts", None)
            or getattr(self, '_nifti_is_color', False)
        ):
            return
        marker_color = self.palette().color(QPalette.Highlight).name()
        idx = self.vol_slider.value()
        for marker, ts in zip(self.markers, self.marker_ts):
            i = max(0, min(idx, len(ts) - 1))
            marker.set_data([i], [ts[i]])
            marker.set_color(marker_color)
            marker.set_markersize(self.dot_size_spin.value())
        self.graph_canvas.draw_idle()

    def _json_view(self, path: Path, data=None) -> QTreeWidget:
        """Create a tree widget to show and edit JSON data."""
        tree = QTreeWidget()
        tree.setColumnCount(2)
        tree.setHeaderLabels(["Key", "Value"])
        tree.setAlternatingRowColors(True)
        hdr = tree.header()
        hdr.setSectionResizeMode(0, QHeaderView.Interactive)
        hdr.setSectionResizeMode(1, QHeaderView.Interactive)
        if data is None:
            data = json.loads(path.read_text(encoding='utf-8'))
        self._populate_json(tree.invisibleRootItem(), data)
        tree.expandAll()
        tree.setEditTriggers(QAbstractItemView.DoubleClicked | QAbstractItemView.EditKeyPressed)
        return tree

    def _populate_json(self, parent, data, editable: bool = True):
        """Recursively populate JSON-like data into the tree widget."""

        if isinstance(data, dict):
            for k, v in data.items():
                it = QTreeWidgetItem([str(k), '' if isinstance(v, (dict, list)) else str(v)])
                if editable:
                    it.setFlags(it.flags() | Qt.ItemIsEditable)
                parent.addChild(it)
                if isinstance(v, (dict, list)):
                    self._populate_json(it, v, editable)
        elif isinstance(data, list):
            for i, v in enumerate(data):
                it = QTreeWidgetItem([str(i), '' if isinstance(v, (dict, list)) else str(v)])
                if editable:
                    it.setFlags(it.flags() | Qt.ItemIsEditable)
                parent.addChild(it)
                if isinstance(v, (dict, list)):
                    self._populate_json(it, v, editable)

    def _tsv_view(self, path: Path, df=None) -> QTableWidget:
        """Create a table widget to show and edit TSV data."""
        if df is None:
            df = pd.read_csv(path, sep="\t", keep_default_na=False)
        tbl = QTableWidget(df.shape[0], df.shape[1])
        tbl.setAlternatingRowColors(True)
        hdr = tbl.horizontalHeader()
        hdr.setSectionResizeMode(0, QHeaderView.Interactive)
        for j, col in enumerate(df.columns):
            tbl.setHorizontalHeaderItem(j, QTableWidgetItem(col))
            for i, val in enumerate(df[col].astype(str)):
                item = QTableWidgetItem(val)
                item.setFlags(item.flags() | Qt.ItemIsEditable)
                tbl.setItem(i, j, item)
        for j in range(1, tbl.columnCount()):
            hdr.setSectionResizeMode(j, QHeaderView.Interactive)
        tbl.setEditTriggers(QAbstractItemView.DoubleClicked | QAbstractItemView.EditKeyPressed)
        return tbl

    def _dicom_dataset_to_tree(self, dataset) -> Dict[str, Any]:
        """Return a nested mapping representing the supplied DICOM dataset.

        Iterating over all elements, especially sequences, can be expensive for
        large headers.  Performing the conversion in a worker thread keeps the
        GUI responsive while still producing a structure that mirrors the
        hierarchical layout of the dataset for display.
        """

        def ds_to_dict(ds) -> Dict[str, Any]:
            mapping: Dict[str, Any] = {}
            if ds is None:
                return mapping
            for elem in ds:
                name = elem.keyword or elem.name
                if elem.VR == "SQ":  # Sequence elements contain nested datasets
                    mapping[name] = [ds_to_dict(item) for item in elem.value]
                else:
                    # ``str`` ensures even binary/text values are rendered in a
                    # readable form inside the tree widget.
                    try:
                        mapping[name] = str(elem.value)
                    except Exception:
                        mapping[name] = "<unavailable>"
            return mapping

        file_meta = getattr(dataset, "file_meta", None)
        return {
            "File Meta Information": ds_to_dict(file_meta),
            "Dataset": ds_to_dict(dataset),
        }

    def _dicom_view(self, path: Path, metadata: Optional[Dict[str, Any]]) -> QTreeWidget:
        """Display precomputed DICOM metadata in a read-only tree."""

        tree = QTreeWidget()
        tree.setColumnCount(2)
        tree.setHeaderLabels(["Tag", "Value"])
        tree.setAlternatingRowColors(True)
        hdr = tree.header()
        hdr.setSectionResizeMode(0, QHeaderView.Interactive)
        hdr.setSectionResizeMode(1, QHeaderView.Interactive)

        data = metadata or {"File Meta Information": {}, "Dataset": {}}
        self._populate_json(tree.invisibleRootItem(), data, editable=False)
        tree.expandAll()
        tree.setEditTriggers(QAbstractItemView.NoEditTriggers)
        return tree

    def _html_view(self, path: Path) -> QWebEngineView:
        """Display HTML file using a QWebEngineView for full rendering."""
        view = QWebEngineView()
        view.setUrl(QUrl.fromLocalFile(str(Path(path).resolve())))
        return view

    def _save(self):
        """Save edits made to JSON or TSV sidecar back to disk."""
        path = self.current_path
        if path.suffix.lower() == '.json':
            data = self._tree_to_obj(self.viewer.invisibleRootItem())
            path.write_text(json.dumps(data, indent=2), encoding='utf-8')
        else:
            tbl = self.viewer
            hdrs = [tbl.horizontalHeaderItem(c).text() for c in range(tbl.columnCount())]
            rows = [{hdrs[c]: tbl.item(r, c).text() for c in range(tbl.columnCount())} for r in range(tbl.rowCount())]
            pd.DataFrame(rows).to_csv(path, sep="\t", index=False)
        QMessageBox.information(self, "Saved", f"Saved {path}")

    def _tree_to_obj(self, root):
        """Convert tree representation back to nested JSON object."""
        obj = {} if root.childCount() else None
        for i in range(root.childCount()):
            ch = root.child(i)
            k, val = ch.text(0), ch.text(1)
            child = self._tree_to_obj(ch)
            obj[k] = child if child is not None else val
        return obj

def main() -> None:
    if sys.platform == "win32":
        import ctypes
        try:
            ctypes.windll.shell32.SetCurrentProcessExplicitAppUserModelID(
                u"bids.manager.1.0"
            )
        except Exception:
            pass
    if sys.platform == "darwin":
        QCoreApplication.setAttribute(Qt.AA_UseDesktopOpenGL)
<<<<<<< HEAD

        if gl_format is not None:
            QSurfaceFormat.setDefaultFormat(gl_format)
=======
>>>>>>> 13cf69a6
    app = QApplication(sys.argv)
    app.setStyle('Fusion')
    if ICON_FILE.exists():
        app.setWindowIcon(QIcon(str(ICON_FILE)))
    win = BIDSManager()
    win.show()
    sys.exit(app.exec_())


if __name__ == '__main__':
    main()
<|MERGE_RESOLUTION|>--- conflicted
+++ resolved
@@ -8994,12 +8994,7 @@
             pass
     if sys.platform == "darwin":
         QCoreApplication.setAttribute(Qt.AA_UseDesktopOpenGL)
-<<<<<<< HEAD
-
-        if gl_format is not None:
-            QSurfaceFormat.setDefaultFormat(gl_format)
-=======
->>>>>>> 13cf69a6
+
     app = QApplication(sys.argv)
     app.setStyle('Fusion')
     if ICON_FILE.exists():
